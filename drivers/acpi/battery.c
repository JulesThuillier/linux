/*
 *  battery.c - ACPI Battery Driver (Revision: 2.0)
 *
 *  Copyright (C) 2007 Alexey Starikovskiy <astarikovskiy@suse.de>
 *  Copyright (C) 2004-2007 Vladimir Lebedev <vladimir.p.lebedev@intel.com>
 *  Copyright (C) 2001, 2002 Andy Grover <andrew.grover@intel.com>
 *  Copyright (C) 2001, 2002 Paul Diefenbaugh <paul.s.diefenbaugh@intel.com>
 *
 * ~~~~~~~~~~~~~~~~~~~~~~~~~~~~~~~~~~~~~~~~~~~~~~~~~~~~~~~~~~~~~~~~~~~~~~~~~~
 *
 *  This program is free software; you can redistribute it and/or modify
 *  it under the terms of the GNU General Public License as published by
 *  the Free Software Foundation; either version 2 of the License, or (at
 *  your option) any later version.
 *
 *  This program is distributed in the hope that it will be useful, but
 *  WITHOUT ANY WARRANTY; without even the implied warranty of
 *  MERCHANTABILITY or FITNESS FOR A PARTICULAR PURPOSE.  See the GNU
 *  General Public License for more details.
 *
 *  You should have received a copy of the GNU General Public License along
 *  with this program; if not, write to the Free Software Foundation, Inc.,
 *  59 Temple Place, Suite 330, Boston, MA 02111-1307 USA.
 *
 * ~~~~~~~~~~~~~~~~~~~~~~~~~~~~~~~~~~~~~~~~~~~~~~~~~~~~~~~~~~~~~~~~~~~~~~~~~~
 */

#include <linux/kernel.h>
#include <linux/module.h>
#include <linux/init.h>
#include <linux/types.h>
#include <linux/jiffies.h>
#include <linux/async.h>
#include <linux/dmi.h>
#include <linux/slab.h>
#include <linux/suspend.h>
#include <asm/unaligned.h>

#ifdef CONFIG_ACPI_PROCFS_POWER
#include <linux/proc_fs.h>
#include <linux/seq_file.h>
#include <asm/uaccess.h>
#endif

#include <linux/acpi.h>
#include <linux/power_supply.h>

#include "battery.h"

#define PREFIX "ACPI: "

#define ACPI_BATTERY_VALUE_UNKNOWN 0xFFFFFFFF

#define ACPI_BATTERY_DEVICE_NAME	"Battery"

/* Battery power unit: 0 means mW, 1 means mA */
#define ACPI_BATTERY_POWER_UNIT_MA	1

#define ACPI_BATTERY_STATE_DISCHARGING	0x1
#define ACPI_BATTERY_STATE_CHARGING	0x2
#define ACPI_BATTERY_STATE_CRITICAL	0x4

#define _COMPONENT		ACPI_BATTERY_COMPONENT

ACPI_MODULE_NAME("battery");

MODULE_AUTHOR("Paul Diefenbaugh");
MODULE_AUTHOR("Alexey Starikovskiy <astarikovskiy@suse.de>");
MODULE_DESCRIPTION("ACPI Battery Driver");
MODULE_LICENSE("GPL");

static int battery_bix_broken_package;
static unsigned int cache_time = 1000;
module_param(cache_time, uint, 0644);
MODULE_PARM_DESC(cache_time, "cache time in milliseconds");

#ifdef CONFIG_ACPI_PROCFS_POWER
extern struct proc_dir_entry *acpi_lock_battery_dir(void);
extern void *acpi_unlock_battery_dir(struct proc_dir_entry *acpi_battery_dir);

enum acpi_battery_files {
	info_tag = 0,
	state_tag,
	alarm_tag,
	ACPI_BATTERY_NUMFILES,
};

#endif

static const struct acpi_device_id battery_device_ids[] = {
	{"PNP0C0A", 0},
	{"", 0},
};

MODULE_DEVICE_TABLE(acpi, battery_device_ids);

enum {
	ACPI_BATTERY_ALARM_PRESENT,
	ACPI_BATTERY_XINFO_PRESENT,
	ACPI_BATTERY_QUIRK_PERCENTAGE_CAPACITY,
	/* On Lenovo Thinkpad models from 2010 and 2011, the power unit
	   switches between mWh and mAh depending on whether the system
	   is running on battery or not.  When mAh is the unit, most
	   reported values are incorrect and need to be adjusted by
	   10000/design_voltage.  Verified on x201, t410, t410s, and x220.
	   Pre-2010 and 2012 models appear to always report in mWh and
	   are thus unaffected (tested with t42, t61, t500, x200, x300,
	   and x230).  Also, in mid-2012 Lenovo issued a BIOS update for
	   the 2011 models that fixes the issue (tested on x220 with a
	   post-1.29 BIOS), but as of Nov. 2012, no such update is
	   available for the 2010 models.  */
	ACPI_BATTERY_QUIRK_THINKPAD_MAH,
};

struct acpi_battery {
	struct mutex lock;
	struct mutex sysfs_lock;
	struct power_supply bat;
	struct acpi_device *device;
	struct notifier_block pm_nb;
	unsigned long update_time;
	int revision;
	int rate_now;
	int capacity_now;
	int voltage_now;
	int design_capacity;
	int full_charge_capacity;
	int technology;
	int design_voltage;
	int design_capacity_warning;
	int design_capacity_low;
	int cycle_count;
	int measurement_accuracy;
	int max_sampling_time;
	int min_sampling_time;
	int max_averaging_interval;
	int min_averaging_interval;
	int capacity_granularity_1;
	int capacity_granularity_2;
	int alarm;
	char model_number[32];
	char serial_number[32];
	char type[32];
	char oem_info[32];
	int state;
	int power_unit;
	unsigned long flags;
};

#define to_acpi_battery(x) container_of(x, struct acpi_battery, bat)

static inline int acpi_battery_present(struct acpi_battery *battery)
{
	return battery->device->status.battery_present;
}

static int acpi_battery_technology(struct acpi_battery *battery)
{
	if (!strcasecmp("NiCd", battery->type))
		return POWER_SUPPLY_TECHNOLOGY_NiCd;
	if (!strcasecmp("NiMH", battery->type))
		return POWER_SUPPLY_TECHNOLOGY_NiMH;
	if (!strcasecmp("LION", battery->type))
		return POWER_SUPPLY_TECHNOLOGY_LION;
	if (!strncasecmp("LI-ION", battery->type, 6))
		return POWER_SUPPLY_TECHNOLOGY_LION;
	if (!strcasecmp("LiP", battery->type))
		return POWER_SUPPLY_TECHNOLOGY_LIPO;
	return POWER_SUPPLY_TECHNOLOGY_UNKNOWN;
}

static int acpi_battery_get_state(struct acpi_battery *battery);

static int acpi_battery_is_charged(struct acpi_battery *battery)
{
	/* charging, discharging or critical low */
	if (battery->state != 0)
		return 0;

	/* battery not reporting charge */
	if (battery->capacity_now == ACPI_BATTERY_VALUE_UNKNOWN ||
	    battery->capacity_now == 0)
		return 0;

	/* good batteries update full_charge as the batteries degrade */
	if (battery->full_charge_capacity == battery->capacity_now)
		return 1;

	/* fallback to using design values for broken batteries */
	if (battery->design_capacity == battery->capacity_now)
		return 1;

	/* we don't do any sort of metric based on percentages */
	return 0;
}

static int acpi_battery_get_property(struct power_supply *psy,
				     enum power_supply_property psp,
				     union power_supply_propval *val)
{
	int ret = 0;
	struct acpi_battery *battery = to_acpi_battery(psy);

	if (acpi_battery_present(battery)) {
		/* run battery update only if it is present */
		acpi_battery_get_state(battery);
	} else if (psp != POWER_SUPPLY_PROP_PRESENT)
		return -ENODEV;
	switch (psp) {
	case POWER_SUPPLY_PROP_STATUS:
		if (battery->state & ACPI_BATTERY_STATE_DISCHARGING)
			val->intval = POWER_SUPPLY_STATUS_DISCHARGING;
		else if (battery->state & ACPI_BATTERY_STATE_CHARGING)
			val->intval = POWER_SUPPLY_STATUS_CHARGING;
		else if (acpi_battery_is_charged(battery))
			val->intval = POWER_SUPPLY_STATUS_FULL;
		else
			val->intval = POWER_SUPPLY_STATUS_UNKNOWN;
		break;
	case POWER_SUPPLY_PROP_PRESENT:
		val->intval = acpi_battery_present(battery);
		break;
	case POWER_SUPPLY_PROP_TECHNOLOGY:
		val->intval = acpi_battery_technology(battery);
		break;
	case POWER_SUPPLY_PROP_CYCLE_COUNT:
		val->intval = battery->cycle_count;
		break;
	case POWER_SUPPLY_PROP_VOLTAGE_MIN_DESIGN:
		if (battery->design_voltage == ACPI_BATTERY_VALUE_UNKNOWN)
			ret = -ENODEV;
		else
			val->intval = battery->design_voltage * 1000;
		break;
	case POWER_SUPPLY_PROP_VOLTAGE_NOW:
		if (battery->voltage_now == ACPI_BATTERY_VALUE_UNKNOWN)
			ret = -ENODEV;
		else
			val->intval = battery->voltage_now * 1000;
		break;
	case POWER_SUPPLY_PROP_CURRENT_NOW:
	case POWER_SUPPLY_PROP_POWER_NOW:
		if (battery->rate_now == ACPI_BATTERY_VALUE_UNKNOWN)
			ret = -ENODEV;
		else
			val->intval = battery->rate_now * 1000;
		break;
	case POWER_SUPPLY_PROP_CHARGE_FULL_DESIGN:
	case POWER_SUPPLY_PROP_ENERGY_FULL_DESIGN:
		if (battery->design_capacity == ACPI_BATTERY_VALUE_UNKNOWN)
			ret = -ENODEV;
		else
			val->intval = battery->design_capacity * 1000;
		break;
	case POWER_SUPPLY_PROP_CHARGE_FULL:
	case POWER_SUPPLY_PROP_ENERGY_FULL:
		if (battery->full_charge_capacity == ACPI_BATTERY_VALUE_UNKNOWN)
			ret = -ENODEV;
		else
			val->intval = battery->full_charge_capacity * 1000;
		break;
	case POWER_SUPPLY_PROP_CHARGE_NOW:
	case POWER_SUPPLY_PROP_ENERGY_NOW:
		if (battery->capacity_now == ACPI_BATTERY_VALUE_UNKNOWN)
			ret = -ENODEV;
		else
			val->intval = battery->capacity_now * 1000;
		break;
	case POWER_SUPPLY_PROP_CAPACITY:
		if (battery->capacity_now && battery->full_charge_capacity)
			val->intval = battery->capacity_now * 100/
					battery->full_charge_capacity;
		else
			val->intval = 0;
		break;
	case POWER_SUPPLY_PROP_CAPACITY_LEVEL:
		if (battery->state & ACPI_BATTERY_STATE_CRITICAL)
			val->intval = POWER_SUPPLY_CAPACITY_LEVEL_CRITICAL;
		else if (test_bit(ACPI_BATTERY_ALARM_PRESENT, &battery->flags) &&
			(battery->capacity_now <= battery->alarm))
			val->intval = POWER_SUPPLY_CAPACITY_LEVEL_LOW;
		else if (acpi_battery_is_charged(battery))
			val->intval = POWER_SUPPLY_CAPACITY_LEVEL_FULL;
		else
			val->intval = POWER_SUPPLY_CAPACITY_LEVEL_NORMAL;
		break;
	case POWER_SUPPLY_PROP_MODEL_NAME:
		val->strval = battery->model_number;
		break;
	case POWER_SUPPLY_PROP_MANUFACTURER:
		val->strval = battery->oem_info;
		break;
	case POWER_SUPPLY_PROP_SERIAL_NUMBER:
		val->strval = battery->serial_number;
		break;
	default:
		ret = -EINVAL;
	}
	return ret;
}

static enum power_supply_property charge_battery_props[] = {
	POWER_SUPPLY_PROP_STATUS,
	POWER_SUPPLY_PROP_PRESENT,
	POWER_SUPPLY_PROP_TECHNOLOGY,
	POWER_SUPPLY_PROP_CYCLE_COUNT,
	POWER_SUPPLY_PROP_VOLTAGE_MIN_DESIGN,
	POWER_SUPPLY_PROP_VOLTAGE_NOW,
	POWER_SUPPLY_PROP_CURRENT_NOW,
	POWER_SUPPLY_PROP_CHARGE_FULL_DESIGN,
	POWER_SUPPLY_PROP_CHARGE_FULL,
	POWER_SUPPLY_PROP_CHARGE_NOW,
	POWER_SUPPLY_PROP_CAPACITY,
	POWER_SUPPLY_PROP_CAPACITY_LEVEL,
	POWER_SUPPLY_PROP_MODEL_NAME,
	POWER_SUPPLY_PROP_MANUFACTURER,
	POWER_SUPPLY_PROP_SERIAL_NUMBER,
};

static enum power_supply_property energy_battery_props[] = {
	POWER_SUPPLY_PROP_STATUS,
	POWER_SUPPLY_PROP_PRESENT,
	POWER_SUPPLY_PROP_TECHNOLOGY,
	POWER_SUPPLY_PROP_CYCLE_COUNT,
	POWER_SUPPLY_PROP_VOLTAGE_MIN_DESIGN,
	POWER_SUPPLY_PROP_VOLTAGE_NOW,
	POWER_SUPPLY_PROP_POWER_NOW,
	POWER_SUPPLY_PROP_ENERGY_FULL_DESIGN,
	POWER_SUPPLY_PROP_ENERGY_FULL,
	POWER_SUPPLY_PROP_ENERGY_NOW,
	POWER_SUPPLY_PROP_CAPACITY,
	POWER_SUPPLY_PROP_CAPACITY_LEVEL,
	POWER_SUPPLY_PROP_MODEL_NAME,
	POWER_SUPPLY_PROP_MANUFACTURER,
	POWER_SUPPLY_PROP_SERIAL_NUMBER,
};

#ifdef CONFIG_ACPI_PROCFS_POWER
inline char *acpi_battery_units(struct acpi_battery *battery)
{
	return (battery->power_unit == ACPI_BATTERY_POWER_UNIT_MA) ?
		"mA" : "mW";
}
#endif

/* --------------------------------------------------------------------------
                               Battery Management
   -------------------------------------------------------------------------- */
struct acpi_offsets {
	size_t offset;		/* offset inside struct acpi_sbs_battery */
	u8 mode;		/* int or string? */
};

static struct acpi_offsets state_offsets[] = {
	{offsetof(struct acpi_battery, state), 0},
	{offsetof(struct acpi_battery, rate_now), 0},
	{offsetof(struct acpi_battery, capacity_now), 0},
	{offsetof(struct acpi_battery, voltage_now), 0},
};

static struct acpi_offsets info_offsets[] = {
	{offsetof(struct acpi_battery, power_unit), 0},
	{offsetof(struct acpi_battery, design_capacity), 0},
	{offsetof(struct acpi_battery, full_charge_capacity), 0},
	{offsetof(struct acpi_battery, technology), 0},
	{offsetof(struct acpi_battery, design_voltage), 0},
	{offsetof(struct acpi_battery, design_capacity_warning), 0},
	{offsetof(struct acpi_battery, design_capacity_low), 0},
	{offsetof(struct acpi_battery, capacity_granularity_1), 0},
	{offsetof(struct acpi_battery, capacity_granularity_2), 0},
	{offsetof(struct acpi_battery, model_number), 1},
	{offsetof(struct acpi_battery, serial_number), 1},
	{offsetof(struct acpi_battery, type), 1},
	{offsetof(struct acpi_battery, oem_info), 1},
};

static struct acpi_offsets extended_info_offsets[] = {
	{offsetof(struct acpi_battery, revision), 0},
	{offsetof(struct acpi_battery, power_unit), 0},
	{offsetof(struct acpi_battery, design_capacity), 0},
	{offsetof(struct acpi_battery, full_charge_capacity), 0},
	{offsetof(struct acpi_battery, technology), 0},
	{offsetof(struct acpi_battery, design_voltage), 0},
	{offsetof(struct acpi_battery, design_capacity_warning), 0},
	{offsetof(struct acpi_battery, design_capacity_low), 0},
	{offsetof(struct acpi_battery, cycle_count), 0},
	{offsetof(struct acpi_battery, measurement_accuracy), 0},
	{offsetof(struct acpi_battery, max_sampling_time), 0},
	{offsetof(struct acpi_battery, min_sampling_time), 0},
	{offsetof(struct acpi_battery, max_averaging_interval), 0},
	{offsetof(struct acpi_battery, min_averaging_interval), 0},
	{offsetof(struct acpi_battery, capacity_granularity_1), 0},
	{offsetof(struct acpi_battery, capacity_granularity_2), 0},
	{offsetof(struct acpi_battery, model_number), 1},
	{offsetof(struct acpi_battery, serial_number), 1},
	{offsetof(struct acpi_battery, type), 1},
	{offsetof(struct acpi_battery, oem_info), 1},
};

static int extract_package(struct acpi_battery *battery,
			   union acpi_object *package,
			   struct acpi_offsets *offsets, int num)
{
	int i;
	union acpi_object *element;
	if (package->type != ACPI_TYPE_PACKAGE)
		return -EFAULT;
	for (i = 0; i < num; ++i) {
		if (package->package.count <= i)
			return -EFAULT;
		element = &package->package.elements[i];
		if (offsets[i].mode) {
			u8 *ptr = (u8 *)battery + offsets[i].offset;
			if (element->type == ACPI_TYPE_STRING ||
			    element->type == ACPI_TYPE_BUFFER)
				strncpy(ptr, element->string.pointer, 32);
			else if (element->type == ACPI_TYPE_INTEGER) {
				strncpy(ptr, (u8 *)&element->integer.value,
					sizeof(u64));
				ptr[sizeof(u64)] = 0;
			} else
				*ptr = 0; /* don't have value */
		} else {
			int *x = (int *)((u8 *)battery + offsets[i].offset);
			*x = (element->type == ACPI_TYPE_INTEGER) ?
				element->integer.value : -1;
		}
	}
	return 0;
}

static int acpi_battery_get_status(struct acpi_battery *battery)
{
	if (acpi_bus_get_status(battery->device)) {
		ACPI_EXCEPTION((AE_INFO, AE_ERROR, "Evaluating _STA"));
		return -ENODEV;
	}
	return 0;
}

static int acpi_battery_get_info(struct acpi_battery *battery)
{
	int result = -EFAULT;
	acpi_status status = 0;
	char *name = test_bit(ACPI_BATTERY_XINFO_PRESENT, &battery->flags) ?
			"_BIX" : "_BIF";

	struct acpi_buffer buffer = { ACPI_ALLOCATE_BUFFER, NULL };

	if (!acpi_battery_present(battery))
		return 0;
	mutex_lock(&battery->lock);
	status = acpi_evaluate_object(battery->device->handle, name,
						NULL, &buffer);
	mutex_unlock(&battery->lock);

	if (ACPI_FAILURE(status)) {
		ACPI_EXCEPTION((AE_INFO, status, "Evaluating %s", name));
		return -ENODEV;
	}

	if (battery_bix_broken_package)
		result = extract_package(battery, buffer.pointer,
				extended_info_offsets + 1,
				ARRAY_SIZE(extended_info_offsets) - 1);
	else if (test_bit(ACPI_BATTERY_XINFO_PRESENT, &battery->flags))
		result = extract_package(battery, buffer.pointer,
				extended_info_offsets,
				ARRAY_SIZE(extended_info_offsets));
	else
		result = extract_package(battery, buffer.pointer,
				info_offsets, ARRAY_SIZE(info_offsets));
	kfree(buffer.pointer);
	if (test_bit(ACPI_BATTERY_QUIRK_PERCENTAGE_CAPACITY, &battery->flags))
		battery->full_charge_capacity = battery->design_capacity;
	if (test_bit(ACPI_BATTERY_QUIRK_THINKPAD_MAH, &battery->flags) &&
	    battery->power_unit && battery->design_voltage) {
		battery->design_capacity = battery->design_capacity *
		    10000 / battery->design_voltage;
		battery->full_charge_capacity = battery->full_charge_capacity *
		    10000 / battery->design_voltage;
		battery->design_capacity_warning =
		    battery->design_capacity_warning *
		    10000 / battery->design_voltage;
		/* Curiously, design_capacity_low, unlike the rest of them,
		   is correct.  */
		/* capacity_granularity_* equal 1 on the systems tested, so
		   it's impossible to tell if they would need an adjustment
		   or not if their values were higher.  */
	}
	return result;
}

static int acpi_battery_get_state(struct acpi_battery *battery)
{
	int result = 0;
	acpi_status status = 0;
	struct acpi_buffer buffer = { ACPI_ALLOCATE_BUFFER, NULL };

	if (!acpi_battery_present(battery))
		return 0;

	if (battery->update_time &&
	    time_before(jiffies, battery->update_time +
			msecs_to_jiffies(cache_time)))
		return 0;

	mutex_lock(&battery->lock);
	status = acpi_evaluate_object(battery->device->handle, "_BST",
				      NULL, &buffer);
	mutex_unlock(&battery->lock);

	if (ACPI_FAILURE(status)) {
		ACPI_EXCEPTION((AE_INFO, status, "Evaluating _BST"));
		return -ENODEV;
	}

	result = extract_package(battery, buffer.pointer,
				 state_offsets, ARRAY_SIZE(state_offsets));
	battery->update_time = jiffies;
	kfree(buffer.pointer);

	/* For buggy DSDTs that report negative 16-bit values for either
	 * charging or discharging current and/or report 0 as 65536
	 * due to bad math.
	 */
	if (battery->power_unit == ACPI_BATTERY_POWER_UNIT_MA &&
		battery->rate_now != ACPI_BATTERY_VALUE_UNKNOWN &&
		(s16)(battery->rate_now) < 0) {
		battery->rate_now = abs((s16)battery->rate_now);
		printk_once(KERN_WARNING FW_BUG "battery: (dis)charge rate"
			" invalid.\n");
	}

	if (test_bit(ACPI_BATTERY_QUIRK_PERCENTAGE_CAPACITY, &battery->flags)
	    && battery->capacity_now >= 0 && battery->capacity_now <= 100)
		battery->capacity_now = (battery->capacity_now *
				battery->full_charge_capacity) / 100;
	if (test_bit(ACPI_BATTERY_QUIRK_THINKPAD_MAH, &battery->flags) &&
	    battery->power_unit && battery->design_voltage) {
		battery->capacity_now = battery->capacity_now *
		    10000 / battery->design_voltage;
	}
	return result;
}

static int acpi_battery_set_alarm(struct acpi_battery *battery)
{
	acpi_status status = 0;

	if (!acpi_battery_present(battery) ||
	    !test_bit(ACPI_BATTERY_ALARM_PRESENT, &battery->flags))
		return -ENODEV;

	mutex_lock(&battery->lock);
	status = acpi_execute_simple_method(battery->device->handle, "_BTP",
					    battery->alarm);
	mutex_unlock(&battery->lock);

	if (ACPI_FAILURE(status))
		return -ENODEV;

	ACPI_DEBUG_PRINT((ACPI_DB_INFO, "Alarm set to %d\n", battery->alarm));
	return 0;
}

static int acpi_battery_init_alarm(struct acpi_battery *battery)
{
	/* See if alarms are supported, and if so, set default */
	if (!acpi_has_method(battery->device->handle, "_BTP")) {
		clear_bit(ACPI_BATTERY_ALARM_PRESENT, &battery->flags);
		return 0;
	}
	set_bit(ACPI_BATTERY_ALARM_PRESENT, &battery->flags);
	if (!battery->alarm)
		battery->alarm = battery->design_capacity_warning;
	return acpi_battery_set_alarm(battery);
}

static ssize_t acpi_battery_alarm_show(struct device *dev,
					struct device_attribute *attr,
					char *buf)
{
	struct acpi_battery *battery = to_acpi_battery(dev_get_drvdata(dev));
	return sprintf(buf, "%d\n", battery->alarm * 1000);
}

static ssize_t acpi_battery_alarm_store(struct device *dev,
					struct device_attribute *attr,
					const char *buf, size_t count)
{
	unsigned long x;
	struct acpi_battery *battery = to_acpi_battery(dev_get_drvdata(dev));
	if (sscanf(buf, "%lu\n", &x) == 1)
		battery->alarm = x/1000;
	if (acpi_battery_present(battery))
		acpi_battery_set_alarm(battery);
	return count;
}

static struct device_attribute alarm_attr = {
	.attr = {.name = "alarm", .mode = 0644},
	.show = acpi_battery_alarm_show,
	.store = acpi_battery_alarm_store,
};

static int sysfs_add_battery(struct acpi_battery *battery)
{
	int result;

	if (battery->power_unit == ACPI_BATTERY_POWER_UNIT_MA) {
		battery->bat.properties = charge_battery_props;
		battery->bat.num_properties =
			ARRAY_SIZE(charge_battery_props);
	} else {
		battery->bat.properties = energy_battery_props;
		battery->bat.num_properties =
			ARRAY_SIZE(energy_battery_props);
	}

	battery->bat.name = acpi_device_bid(battery->device);
	battery->bat.type = POWER_SUPPLY_TYPE_BATTERY;
	battery->bat.get_property = acpi_battery_get_property;

	result = power_supply_register_no_ws(&battery->device->dev, &battery->bat);

	if (result)
		return result;
	return device_create_file(battery->bat.dev, &alarm_attr);
}

static void sysfs_remove_battery(struct acpi_battery *battery)
{
	mutex_lock(&battery->sysfs_lock);
	if (!battery->bat.dev) {
		mutex_unlock(&battery->sysfs_lock);
		return;
	}

	device_remove_file(battery->bat.dev, &alarm_attr);
	power_supply_unregister(&battery->bat);
	battery->bat.dev = NULL;
	mutex_unlock(&battery->sysfs_lock);
}

static void find_battery(const struct dmi_header *dm, void *private)
{
	struct acpi_battery *battery = (struct acpi_battery *)private;
	/* Note: the hardcoded offsets below have been extracted from
	   the source code of dmidecode.  */
	if (dm->type == DMI_ENTRY_PORTABLE_BATTERY && dm->length >= 8) {
		const u8 *dmi_data = (const u8 *)(dm + 1);
		int dmi_capacity = get_unaligned((const u16 *)(dmi_data + 6));
		if (dm->length >= 18)
			dmi_capacity *= dmi_data[17];
		if (battery->design_capacity * battery->design_voltage / 1000
		    != dmi_capacity &&
		    battery->design_capacity * 10 == dmi_capacity)
			set_bit(ACPI_BATTERY_QUIRK_THINKPAD_MAH,
				&battery->flags);
	}
}

/*
 * According to the ACPI spec, some kinds of primary batteries can
 * report percentage battery remaining capacity directly to OS.
 * In this case, it reports the Last Full Charged Capacity == 100
 * and BatteryPresentRate == 0xFFFFFFFF.
 *
 * Now we found some battery reports percentage remaining capacity
 * even if it's rechargeable.
 * https://bugzilla.kernel.org/show_bug.cgi?id=15979
 *
 * Handle this correctly so that they won't break userspace.
 */
static void acpi_battery_quirks(struct acpi_battery *battery)
{
	if (test_bit(ACPI_BATTERY_QUIRK_PERCENTAGE_CAPACITY, &battery->flags))
		return;

	if (battery->full_charge_capacity == 100 &&
		battery->rate_now == ACPI_BATTERY_VALUE_UNKNOWN &&
		battery->capacity_now >= 0 && battery->capacity_now <= 100) {
		set_bit(ACPI_BATTERY_QUIRK_PERCENTAGE_CAPACITY, &battery->flags);
		battery->full_charge_capacity = battery->design_capacity;
		battery->capacity_now = (battery->capacity_now *
				battery->full_charge_capacity) / 100;
	}

	if (test_bit(ACPI_BATTERY_QUIRK_THINKPAD_MAH, &battery->flags))
		return;

	if (battery->power_unit && dmi_name_in_vendors("LENOVO")) {
		const char *s;
		s = dmi_get_system_info(DMI_PRODUCT_VERSION);
		if (s && !strnicmp(s, "ThinkPad", 8)) {
			dmi_walk(find_battery, battery);
			if (test_bit(ACPI_BATTERY_QUIRK_THINKPAD_MAH,
				     &battery->flags) &&
			    battery->design_voltage) {
				battery->design_capacity =
				    battery->design_capacity *
				    10000 / battery->design_voltage;
				battery->full_charge_capacity =
				    battery->full_charge_capacity *
				    10000 / battery->design_voltage;
				battery->design_capacity_warning =
				    battery->design_capacity_warning *
				    10000 / battery->design_voltage;
				battery->capacity_now = battery->capacity_now *
				    10000 / battery->design_voltage;
			}
		}
	}
}

static int acpi_battery_update(struct acpi_battery *battery, bool resume)
{
	int result, old_present = acpi_battery_present(battery);
	result = acpi_battery_get_status(battery);
	if (result)
		return result;
	if (!acpi_battery_present(battery)) {
		sysfs_remove_battery(battery);
		battery->update_time = 0;
		return 0;
	}

	if (resume)
		return 0;

	if (!battery->update_time ||
	    old_present != acpi_battery_present(battery)) {
		result = acpi_battery_get_info(battery);
		if (result)
			return result;
		acpi_battery_init_alarm(battery);
	}
	if (!battery->bat.dev) {
		result = sysfs_add_battery(battery);
		if (result)
			return result;
	}
	result = acpi_battery_get_state(battery);
	if (result)
		return result;
	acpi_battery_quirks(battery);

	/*
	 * Wakeup the system if battery is critical low
	 * or lower than the alarm level
	 */
	if ((battery->state & ACPI_BATTERY_STATE_CRITICAL) ||
	    (test_bit(ACPI_BATTERY_ALARM_PRESENT, &battery->flags) &&
            (battery->capacity_now <= battery->alarm)))
		pm_wakeup_event(&battery->device->dev, 0);

	return result;
}

static void acpi_battery_refresh(struct acpi_battery *battery)
{
	int power_unit;

	if (!battery->bat.dev)
		return;

	power_unit = battery->power_unit;

	acpi_battery_get_info(battery);

	if (power_unit == battery->power_unit)
		return;

	/* The battery has changed its reporting units. */
	sysfs_remove_battery(battery);
	sysfs_add_battery(battery);
}

/* --------------------------------------------------------------------------
                              FS Interface (/proc)
   -------------------------------------------------------------------------- */

#ifdef CONFIG_ACPI_PROCFS_POWER
static struct proc_dir_entry *acpi_battery_dir;

static int acpi_battery_print_info(struct seq_file *seq, int result)
{
	struct acpi_battery *battery = seq->private;

	if (result)
		goto end;

	seq_printf(seq, "present:                 %s\n",
		   acpi_battery_present(battery) ? "yes" : "no");
	if (!acpi_battery_present(battery))
		goto end;
	if (battery->design_capacity == ACPI_BATTERY_VALUE_UNKNOWN)
		seq_printf(seq, "design capacity:         unknown\n");
	else
		seq_printf(seq, "design capacity:         %d %sh\n",
			   battery->design_capacity,
			   acpi_battery_units(battery));

	if (battery->full_charge_capacity == ACPI_BATTERY_VALUE_UNKNOWN)
		seq_printf(seq, "last full capacity:      unknown\n");
	else
		seq_printf(seq, "last full capacity:      %d %sh\n",
			   battery->full_charge_capacity,
			   acpi_battery_units(battery));

	seq_printf(seq, "battery technology:      %srechargeable\n",
		   (!battery->technology)?"non-":"");

	if (battery->design_voltage == ACPI_BATTERY_VALUE_UNKNOWN)
		seq_printf(seq, "design voltage:          unknown\n");
	else
		seq_printf(seq, "design voltage:          %d mV\n",
			   battery->design_voltage);
	seq_printf(seq, "design capacity warning: %d %sh\n",
		   battery->design_capacity_warning,
		   acpi_battery_units(battery));
	seq_printf(seq, "design capacity low:     %d %sh\n",
		   battery->design_capacity_low,
		   acpi_battery_units(battery));
	seq_printf(seq, "cycle count:		  %i\n", battery->cycle_count);
	seq_printf(seq, "capacity granularity 1:  %d %sh\n",
		   battery->capacity_granularity_1,
		   acpi_battery_units(battery));
	seq_printf(seq, "capacity granularity 2:  %d %sh\n",
		   battery->capacity_granularity_2,
		   acpi_battery_units(battery));
	seq_printf(seq, "model number:            %s\n", battery->model_number);
	seq_printf(seq, "serial number:           %s\n", battery->serial_number);
	seq_printf(seq, "battery type:            %s\n", battery->type);
	seq_printf(seq, "OEM info:                %s\n", battery->oem_info);
      end:
	if (result)
		seq_printf(seq, "ERROR: Unable to read battery info\n");
	return result;
}

static int acpi_battery_print_state(struct seq_file *seq, int result)
{
	struct acpi_battery *battery = seq->private;

	if (result)
		goto end;

	seq_printf(seq, "present:                 %s\n",
		   acpi_battery_present(battery) ? "yes" : "no");
	if (!acpi_battery_present(battery))
		goto end;

	seq_printf(seq, "capacity state:          %s\n",
			(battery->state & 0x04) ? "critical" : "ok");
	if ((battery->state & 0x01) && (battery->state & 0x02))
		seq_printf(seq,
			   "charging state:          charging/discharging\n");
	else if (battery->state & 0x01)
		seq_printf(seq, "charging state:          discharging\n");
	else if (battery->state & 0x02)
		seq_printf(seq, "charging state:          charging\n");
	else
		seq_printf(seq, "charging state:          charged\n");

	if (battery->rate_now == ACPI_BATTERY_VALUE_UNKNOWN)
		seq_printf(seq, "present rate:            unknown\n");
	else
		seq_printf(seq, "present rate:            %d %s\n",
			   battery->rate_now, acpi_battery_units(battery));

	if (battery->capacity_now == ACPI_BATTERY_VALUE_UNKNOWN)
		seq_printf(seq, "remaining capacity:      unknown\n");
	else
		seq_printf(seq, "remaining capacity:      %d %sh\n",
			   battery->capacity_now, acpi_battery_units(battery));
	if (battery->voltage_now == ACPI_BATTERY_VALUE_UNKNOWN)
		seq_printf(seq, "present voltage:         unknown\n");
	else
		seq_printf(seq, "present voltage:         %d mV\n",
			   battery->voltage_now);
      end:
	if (result)
		seq_printf(seq, "ERROR: Unable to read battery state\n");

	return result;
}

static int acpi_battery_print_alarm(struct seq_file *seq, int result)
{
	struct acpi_battery *battery = seq->private;

	if (result)
		goto end;

	if (!acpi_battery_present(battery)) {
		seq_printf(seq, "present:                 no\n");
		goto end;
	}
	seq_printf(seq, "alarm:                   ");
	if (!battery->alarm)
		seq_printf(seq, "unsupported\n");
	else
		seq_printf(seq, "%u %sh\n", battery->alarm,
				acpi_battery_units(battery));
      end:
	if (result)
		seq_printf(seq, "ERROR: Unable to read battery alarm\n");
	return result;
}

static ssize_t acpi_battery_write_alarm(struct file *file,
					const char __user * buffer,
					size_t count, loff_t * ppos)
{
	int result = 0;
	char alarm_string[12] = { '\0' };
	struct seq_file *m = file->private_data;
	struct acpi_battery *battery = m->private;

	if (!battery || (count > sizeof(alarm_string) - 1))
		return -EINVAL;
	if (!acpi_battery_present(battery)) {
		result = -ENODEV;
		goto end;
	}
	if (copy_from_user(alarm_string, buffer, count)) {
		result = -EFAULT;
		goto end;
	}
	alarm_string[count] = '\0';
	battery->alarm = simple_strtol(alarm_string, NULL, 0);
	result = acpi_battery_set_alarm(battery);
      end:
	if (!result)
		return count;
	return result;
}

typedef int(*print_func)(struct seq_file *seq, int result);

static print_func acpi_print_funcs[ACPI_BATTERY_NUMFILES] = {
	acpi_battery_print_info,
	acpi_battery_print_state,
	acpi_battery_print_alarm,
};

static int acpi_battery_read(int fid, struct seq_file *seq)
{
	struct acpi_battery *battery = seq->private;
<<<<<<< HEAD
	int result = acpi_battery_update(battery);
=======
	int result = acpi_battery_update(battery, false);
>>>>>>> 1a5700bc
	return acpi_print_funcs[fid](seq, result);
}

#define DECLARE_FILE_FUNCTIONS(_name) \
static int acpi_battery_read_##_name(struct seq_file *seq, void *offset) \
{ \
	return acpi_battery_read(_name##_tag, seq); \
} \
static int acpi_battery_##_name##_open_fs(struct inode *inode, struct file *file) \
{ \
	return single_open(file, acpi_battery_read_##_name, PDE_DATA(inode)); \
}

DECLARE_FILE_FUNCTIONS(info);
DECLARE_FILE_FUNCTIONS(state);
DECLARE_FILE_FUNCTIONS(alarm);

#undef DECLARE_FILE_FUNCTIONS

#define FILE_DESCRIPTION_RO(_name) \
	{ \
	.name = __stringify(_name), \
	.mode = S_IRUGO, \
	.ops = { \
		.open = acpi_battery_##_name##_open_fs, \
		.read = seq_read, \
		.llseek = seq_lseek, \
		.release = single_release, \
		.owner = THIS_MODULE, \
		}, \
	}

#define FILE_DESCRIPTION_RW(_name) \
	{ \
	.name = __stringify(_name), \
	.mode = S_IFREG | S_IRUGO | S_IWUSR, \
	.ops = { \
		.open = acpi_battery_##_name##_open_fs, \
		.read = seq_read, \
		.llseek = seq_lseek, \
		.write = acpi_battery_write_##_name, \
		.release = single_release, \
		.owner = THIS_MODULE, \
		}, \
	}

static const struct battery_file {
	struct file_operations ops;
	umode_t mode;
	const char *name;
} acpi_battery_file[] = {
	FILE_DESCRIPTION_RO(info),
	FILE_DESCRIPTION_RO(state),
	FILE_DESCRIPTION_RW(alarm),
};

#undef FILE_DESCRIPTION_RO
#undef FILE_DESCRIPTION_RW

static int acpi_battery_add_fs(struct acpi_device *device)
{
	struct proc_dir_entry *entry = NULL;
	int i;

	printk(KERN_WARNING PREFIX "Deprecated procfs I/F for battery is loaded,"
			" please retry with CONFIG_ACPI_PROCFS_POWER cleared\n");
	if (!acpi_device_dir(device)) {
		acpi_device_dir(device) = proc_mkdir(acpi_device_bid(device),
						     acpi_battery_dir);
		if (!acpi_device_dir(device))
			return -ENODEV;
	}

	for (i = 0; i < ACPI_BATTERY_NUMFILES; ++i) {
		entry = proc_create_data(acpi_battery_file[i].name,
					 acpi_battery_file[i].mode,
					 acpi_device_dir(device),
					 &acpi_battery_file[i].ops,
					 acpi_driver_data(device));
		if (!entry)
			return -ENODEV;
	}
	return 0;
}

static void acpi_battery_remove_fs(struct acpi_device *device)
{
	int i;
	if (!acpi_device_dir(device))
		return;
	for (i = 0; i < ACPI_BATTERY_NUMFILES; ++i)
		remove_proc_entry(acpi_battery_file[i].name,
				  acpi_device_dir(device));

	remove_proc_entry(acpi_device_bid(device), acpi_battery_dir);
	acpi_device_dir(device) = NULL;
}

#endif

/* --------------------------------------------------------------------------
                                 Driver Interface
   -------------------------------------------------------------------------- */

static void acpi_battery_notify(struct acpi_device *device, u32 event)
{
	struct acpi_battery *battery = acpi_driver_data(device);
	struct device *old;

	if (!battery)
		return;
	old = battery->bat.dev;
	if (event == ACPI_BATTERY_NOTIFY_INFO)
		acpi_battery_refresh(battery);
	acpi_battery_update(battery, false);
	acpi_bus_generate_netlink_event(device->pnp.device_class,
					dev_name(&device->dev), event,
					acpi_battery_present(battery));
	acpi_notifier_call_chain(device, event, acpi_battery_present(battery));
	/* acpi_battery_update could remove power_supply object */
	if (old && battery->bat.dev)
		power_supply_changed(&battery->bat);
}

static int battery_notify(struct notifier_block *nb,
			       unsigned long mode, void *_unused)
{
	struct acpi_battery *battery = container_of(nb, struct acpi_battery,
						    pm_nb);
	int result;

	switch (mode) {
	case PM_POST_HIBERNATION:
	case PM_POST_SUSPEND:
		if (!acpi_battery_present(battery))
			return 0;

		if (!battery->bat.dev) {
			result = acpi_battery_get_info(battery);
			if (result)
				return result;

			result = sysfs_add_battery(battery);
			if (result)
				return result;
		} else
			acpi_battery_refresh(battery);

		acpi_battery_init_alarm(battery);
		acpi_battery_get_state(battery);
		break;
	}

	return 0;
}

static struct dmi_system_id bat_dmi_table[] = {
	{
		.ident = "NEC LZ750/LS",
		.matches = {
			DMI_MATCH(DMI_SYS_VENDOR, "NEC"),
			DMI_MATCH(DMI_PRODUCT_NAME, "PC-LZ750LS"),
		},
	},
	{},
};

static int acpi_battery_add(struct acpi_device *device)
{
	int result = 0;
	struct acpi_battery *battery = NULL;

	if (!device)
		return -EINVAL;
	battery = kzalloc(sizeof(struct acpi_battery), GFP_KERNEL);
	if (!battery)
		return -ENOMEM;
	battery->device = device;
	strcpy(acpi_device_name(device), ACPI_BATTERY_DEVICE_NAME);
	strcpy(acpi_device_class(device), ACPI_BATTERY_CLASS);
	device->driver_data = battery;
	mutex_init(&battery->lock);
	mutex_init(&battery->sysfs_lock);
	if (acpi_has_method(battery->device->handle, "_BIX"))
		set_bit(ACPI_BATTERY_XINFO_PRESENT, &battery->flags);
	result = acpi_battery_update(battery, false);
	if (result)
		goto fail;
#ifdef CONFIG_ACPI_PROCFS_POWER
	result = acpi_battery_add_fs(device);
#endif
	if (result) {
#ifdef CONFIG_ACPI_PROCFS_POWER
		acpi_battery_remove_fs(device);
#endif
		goto fail;
	}

	printk(KERN_INFO PREFIX "%s Slot [%s] (battery %s)\n",
		ACPI_BATTERY_DEVICE_NAME, acpi_device_bid(device),
		device->status.battery_present ? "present" : "absent");

	battery->pm_nb.notifier_call = battery_notify;
	register_pm_notifier(&battery->pm_nb);

	device_init_wakeup(&device->dev, 1);

	return result;

fail:
	sysfs_remove_battery(battery);
	mutex_destroy(&battery->lock);
	mutex_destroy(&battery->sysfs_lock);
	kfree(battery);
	return result;
}

static int acpi_battery_remove(struct acpi_device *device)
{
	struct acpi_battery *battery = NULL;

	if (!device || !acpi_driver_data(device))
		return -EINVAL;
	device_init_wakeup(&device->dev, 0);
	battery = acpi_driver_data(device);
	unregister_pm_notifier(&battery->pm_nb);
#ifdef CONFIG_ACPI_PROCFS_POWER
	acpi_battery_remove_fs(device);
#endif
	sysfs_remove_battery(battery);
	mutex_destroy(&battery->lock);
	mutex_destroy(&battery->sysfs_lock);
	kfree(battery);
	return 0;
}

#ifdef CONFIG_PM_SLEEP
/* this is needed to learn about changes made in suspended state */
static int acpi_battery_resume(struct device *dev)
{
	struct acpi_battery *battery;

	if (!dev)
		return -EINVAL;

	battery = acpi_driver_data(to_acpi_device(dev));
	if (!battery)
		return -EINVAL;

	battery->update_time = 0;
	acpi_battery_update(battery, true);
	return 0;
}
#else
#define acpi_battery_resume NULL
#endif

static SIMPLE_DEV_PM_OPS(acpi_battery_pm, NULL, acpi_battery_resume);

static struct acpi_driver acpi_battery_driver = {
	.name = "battery",
	.class = ACPI_BATTERY_CLASS,
	.ids = battery_device_ids,
	.flags = ACPI_DRIVER_ALL_NOTIFY_EVENTS,
	.ops = {
		.add = acpi_battery_add,
		.remove = acpi_battery_remove,
		.notify = acpi_battery_notify,
		},
	.drv.pm = &acpi_battery_pm,
};

static void __init acpi_battery_init_async(void *unused, async_cookie_t cookie)
{
	if (acpi_disabled)
		return;

	if (dmi_check_system(bat_dmi_table))
		battery_bix_broken_package = 1;
	
#ifdef CONFIG_ACPI_PROCFS_POWER
	acpi_battery_dir = acpi_lock_battery_dir();
	if (!acpi_battery_dir)
		return;
#endif
	if (acpi_bus_register_driver(&acpi_battery_driver) < 0) {
#ifdef CONFIG_ACPI_PROCFS_POWER
		acpi_unlock_battery_dir(acpi_battery_dir);
#endif
		return;
	}
	return;
}

static int __init acpi_battery_init(void)
{
	async_schedule(acpi_battery_init_async, NULL);
	return 0;
}

static void __exit acpi_battery_exit(void)
{
	acpi_bus_unregister_driver(&acpi_battery_driver);
#ifdef CONFIG_ACPI_PROCFS_POWER
	acpi_unlock_battery_dir(acpi_battery_dir);
#endif
}

module_init(acpi_battery_init);
module_exit(acpi_battery_exit);<|MERGE_RESOLUTION|>--- conflicted
+++ resolved
@@ -949,11 +949,7 @@
 static int acpi_battery_read(int fid, struct seq_file *seq)
 {
 	struct acpi_battery *battery = seq->private;
-<<<<<<< HEAD
-	int result = acpi_battery_update(battery);
-=======
 	int result = acpi_battery_update(battery, false);
->>>>>>> 1a5700bc
 	return acpi_print_funcs[fid](seq, result);
 }
 
