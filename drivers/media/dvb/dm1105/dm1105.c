--- conflicted
+++ resolved
@@ -589,11 +589,7 @@
 	snprintf(dm1105->ir.input_phys, sizeof(dm1105->ir.input_phys),
 		"pci-%s/ir0", pci_name(dm1105->pdev));
 
-<<<<<<< HEAD
-	err = ir_input_init(input_dev, &dm1105->ir.ir, ir_type, ir_codes);
-=======
 	err = ir_input_init(input_dev, &dm1105->ir.ir, ir_type);
->>>>>>> 2fbe74b9
 	if (err < 0) {
 		input_free_device(input_dev);
 		return err;
@@ -615,28 +611,14 @@
 
 	INIT_WORK(&dm1105->ir.work, dm1105_emit_key);
 
-<<<<<<< HEAD
-	err = input_register_device(input_dev);
-	if (err) {
-		ir_input_free(input_dev);
-		input_free_device(input_dev);
-		return err;
-	}
-=======
 	err = ir_input_register(input_dev, ir_codes);
->>>>>>> 2fbe74b9
 
 	return err;
 }
 
 void __devexit dm1105_ir_exit(struct dm1105dvb *dm1105)
 {
-<<<<<<< HEAD
-	ir_input_free(dm1105->ir.input_dev);
-	input_unregister_device(dm1105->ir.input_dev);
-=======
 	ir_input_unregister(dm1105->ir.input_dev);
->>>>>>> 2fbe74b9
 }
 
 static int __devinit dm1105dvb_hw_init(struct dm1105dvb *dm1105dvb)
