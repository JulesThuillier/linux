/*
 * Linux Socket Filter - Kernel level socket filtering
 *
 * Based on the design of the Berkeley Packet Filter. The new
 * internal format has been designed by PLUMgrid:
 *
 *	Copyright (c) 2011 - 2014 PLUMgrid, http://plumgrid.com
 *
 * Authors:
 *
 *	Jay Schulist <jschlst@samba.org>
 *	Alexei Starovoitov <ast@plumgrid.com>
 *	Daniel Borkmann <dborkman@redhat.com>
 *
 * This program is free software; you can redistribute it and/or
 * modify it under the terms of the GNU General Public License
 * as published by the Free Software Foundation; either version
 * 2 of the License, or (at your option) any later version.
 *
 * Andi Kleen - Fix a few bad bugs and races.
 * Kris Katterjohn - Added many additional checks in sk_chk_filter()
 */

#include <linux/module.h>
#include <linux/types.h>
#include <linux/mm.h>
#include <linux/fcntl.h>
#include <linux/socket.h>
#include <linux/in.h>
#include <linux/inet.h>
#include <linux/netdevice.h>
#include <linux/if_packet.h>
#include <linux/gfp.h>
#include <net/ip.h>
#include <net/protocol.h>
#include <net/netlink.h>
#include <linux/skbuff.h>
#include <net/sock.h>
#include <linux/errno.h>
#include <linux/timer.h>
#include <asm/uaccess.h>
#include <asm/unaligned.h>
#include <linux/filter.h>
#include <linux/ratelimit.h>
#include <linux/seccomp.h>
#include <linux/if_vlan.h>

/* Registers */
#define BPF_R0	regs[BPF_REG_0]
#define BPF_R1	regs[BPF_REG_1]
#define BPF_R2	regs[BPF_REG_2]
#define BPF_R3	regs[BPF_REG_3]
#define BPF_R4	regs[BPF_REG_4]
#define BPF_R5	regs[BPF_REG_5]
#define BPF_R6	regs[BPF_REG_6]
#define BPF_R7	regs[BPF_REG_7]
#define BPF_R8	regs[BPF_REG_8]
#define BPF_R9	regs[BPF_REG_9]
#define BPF_R10	regs[BPF_REG_10]

/* Named registers */
#define A	regs[insn->a_reg]
#define X	regs[insn->x_reg]
#define FP	regs[BPF_REG_FP]
#define ARG1	regs[BPF_REG_ARG1]
#define CTX	regs[BPF_REG_CTX]
#define K	insn->imm

/* No hurry in this branch
 *
 * Exported for the bpf jit load helper.
 */
void *bpf_internal_load_pointer_neg_helper(const struct sk_buff *skb, int k, unsigned int size)
{
	u8 *ptr = NULL;

	if (k >= SKF_NET_OFF)
		ptr = skb_network_header(skb) + k - SKF_NET_OFF;
	else if (k >= SKF_LL_OFF)
		ptr = skb_mac_header(skb) + k - SKF_LL_OFF;
	if (ptr >= skb->head && ptr + size <= skb_tail_pointer(skb))
		return ptr;

	return NULL;
}

static inline void *load_pointer(const struct sk_buff *skb, int k,
				 unsigned int size, void *buffer)
{
	if (k >= 0)
		return skb_header_pointer(skb, k, size, buffer);

	return bpf_internal_load_pointer_neg_helper(skb, k, size);
}

/**
 *	sk_filter - run a packet through a socket filter
 *	@sk: sock associated with &sk_buff
 *	@skb: buffer to filter
 *
 * Run the filter code and then cut skb->data to correct size returned by
 * sk_run_filter. If pkt_len is 0 we toss packet. If skb->len is smaller
 * than pkt_len we keep whole skb->data. This is the socket level
 * wrapper to sk_run_filter. It returns 0 if the packet should
 * be accepted or -EPERM if the packet should be tossed.
 *
 */
int sk_filter(struct sock *sk, struct sk_buff *skb)
{
	int err;
	struct sk_filter *filter;

	/*
	 * If the skb was allocated from pfmemalloc reserves, only
	 * allow SOCK_MEMALLOC sockets to use it as this socket is
	 * helping free memory
	 */
	if (skb_pfmemalloc(skb) && !sock_flag(sk, SOCK_MEMALLOC))
		return -ENOMEM;

	err = security_sock_rcv_skb(sk, skb);
	if (err)
		return err;

	rcu_read_lock();
	filter = rcu_dereference(sk->sk_filter);
	if (filter) {
		unsigned int pkt_len = SK_RUN_FILTER(filter, skb);

		err = pkt_len ? pskb_trim(skb, pkt_len) : -EPERM;
	}
	rcu_read_unlock();

	return err;
}
EXPORT_SYMBOL(sk_filter);

/* Base function for offset calculation. Needs to go into .text section,
 * therefore keeping it non-static as well; will also be used by JITs
 * anyway later on, so do not let the compiler omit it.
 */
noinline u64 __bpf_call_base(u64 r1, u64 r2, u64 r3, u64 r4, u64 r5)
{
	return 0;
}

/**
 *	__sk_run_filter - run a filter on a given context
 *	@ctx: buffer to run the filter on
 *	@insn: filter to apply
 *
 * Decode and apply filter instructions to the skb->data. Return length to
 * keep, 0 for none. @ctx is the data we are operating on, @insn is the
 * array of filter instructions.
 */
static unsigned int __sk_run_filter(void *ctx, const struct sock_filter_int *insn)
{
	u64 stack[MAX_BPF_STACK / sizeof(u64)];
	u64 regs[MAX_BPF_REG], tmp;
	static const void *jumptable[256] = {
		[0 ... 255] = &&default_label,
		/* Now overwrite non-defaults ... */
		/* 32 bit ALU operations */
		[BPF_ALU | BPF_ADD | BPF_X] = &&ALU_ADD_X,
		[BPF_ALU | BPF_ADD | BPF_K] = &&ALU_ADD_K,
		[BPF_ALU | BPF_SUB | BPF_X] = &&ALU_SUB_X,
		[BPF_ALU | BPF_SUB | BPF_K] = &&ALU_SUB_K,
		[BPF_ALU | BPF_AND | BPF_X] = &&ALU_AND_X,
		[BPF_ALU | BPF_AND | BPF_K] = &&ALU_AND_K,
		[BPF_ALU | BPF_OR | BPF_X]  = &&ALU_OR_X,
		[BPF_ALU | BPF_OR | BPF_K]  = &&ALU_OR_K,
		[BPF_ALU | BPF_LSH | BPF_X] = &&ALU_LSH_X,
		[BPF_ALU | BPF_LSH | BPF_K] = &&ALU_LSH_K,
		[BPF_ALU | BPF_RSH | BPF_X] = &&ALU_RSH_X,
		[BPF_ALU | BPF_RSH | BPF_K] = &&ALU_RSH_K,
		[BPF_ALU | BPF_XOR | BPF_X] = &&ALU_XOR_X,
		[BPF_ALU | BPF_XOR | BPF_K] = &&ALU_XOR_K,
		[BPF_ALU | BPF_MUL | BPF_X] = &&ALU_MUL_X,
		[BPF_ALU | BPF_MUL | BPF_K] = &&ALU_MUL_K,
		[BPF_ALU | BPF_MOV | BPF_X] = &&ALU_MOV_X,
		[BPF_ALU | BPF_MOV | BPF_K] = &&ALU_MOV_K,
		[BPF_ALU | BPF_DIV | BPF_X] = &&ALU_DIV_X,
		[BPF_ALU | BPF_DIV | BPF_K] = &&ALU_DIV_K,
		[BPF_ALU | BPF_MOD | BPF_X] = &&ALU_MOD_X,
		[BPF_ALU | BPF_MOD | BPF_K] = &&ALU_MOD_K,
		[BPF_ALU | BPF_NEG] = &&ALU_NEG,
		[BPF_ALU | BPF_END | BPF_TO_BE] = &&ALU_END_TO_BE,
		[BPF_ALU | BPF_END | BPF_TO_LE] = &&ALU_END_TO_LE,
		/* 64 bit ALU operations */
		[BPF_ALU64 | BPF_ADD | BPF_X] = &&ALU64_ADD_X,
		[BPF_ALU64 | BPF_ADD | BPF_K] = &&ALU64_ADD_K,
		[BPF_ALU64 | BPF_SUB | BPF_X] = &&ALU64_SUB_X,
		[BPF_ALU64 | BPF_SUB | BPF_K] = &&ALU64_SUB_K,
		[BPF_ALU64 | BPF_AND | BPF_X] = &&ALU64_AND_X,
		[BPF_ALU64 | BPF_AND | BPF_K] = &&ALU64_AND_K,
		[BPF_ALU64 | BPF_OR | BPF_X] = &&ALU64_OR_X,
		[BPF_ALU64 | BPF_OR | BPF_K] = &&ALU64_OR_K,
		[BPF_ALU64 | BPF_LSH | BPF_X] = &&ALU64_LSH_X,
		[BPF_ALU64 | BPF_LSH | BPF_K] = &&ALU64_LSH_K,
		[BPF_ALU64 | BPF_RSH | BPF_X] = &&ALU64_RSH_X,
		[BPF_ALU64 | BPF_RSH | BPF_K] = &&ALU64_RSH_K,
		[BPF_ALU64 | BPF_XOR | BPF_X] = &&ALU64_XOR_X,
		[BPF_ALU64 | BPF_XOR | BPF_K] = &&ALU64_XOR_K,
		[BPF_ALU64 | BPF_MUL | BPF_X] = &&ALU64_MUL_X,
		[BPF_ALU64 | BPF_MUL | BPF_K] = &&ALU64_MUL_K,
		[BPF_ALU64 | BPF_MOV | BPF_X] = &&ALU64_MOV_X,
		[BPF_ALU64 | BPF_MOV | BPF_K] = &&ALU64_MOV_K,
		[BPF_ALU64 | BPF_ARSH | BPF_X] = &&ALU64_ARSH_X,
		[BPF_ALU64 | BPF_ARSH | BPF_K] = &&ALU64_ARSH_K,
		[BPF_ALU64 | BPF_DIV | BPF_X] = &&ALU64_DIV_X,
		[BPF_ALU64 | BPF_DIV | BPF_K] = &&ALU64_DIV_K,
		[BPF_ALU64 | BPF_MOD | BPF_X] = &&ALU64_MOD_X,
		[BPF_ALU64 | BPF_MOD | BPF_K] = &&ALU64_MOD_K,
		[BPF_ALU64 | BPF_NEG] = &&ALU64_NEG,
		/* Call instruction */
		[BPF_JMP | BPF_CALL] = &&JMP_CALL,
		/* Jumps */
		[BPF_JMP | BPF_JA] = &&JMP_JA,
		[BPF_JMP | BPF_JEQ | BPF_X] = &&JMP_JEQ_X,
		[BPF_JMP | BPF_JEQ | BPF_K] = &&JMP_JEQ_K,
		[BPF_JMP | BPF_JNE | BPF_X] = &&JMP_JNE_X,
		[BPF_JMP | BPF_JNE | BPF_K] = &&JMP_JNE_K,
		[BPF_JMP | BPF_JGT | BPF_X] = &&JMP_JGT_X,
		[BPF_JMP | BPF_JGT | BPF_K] = &&JMP_JGT_K,
		[BPF_JMP | BPF_JGE | BPF_X] = &&JMP_JGE_X,
		[BPF_JMP | BPF_JGE | BPF_K] = &&JMP_JGE_K,
		[BPF_JMP | BPF_JSGT | BPF_X] = &&JMP_JSGT_X,
		[BPF_JMP | BPF_JSGT | BPF_K] = &&JMP_JSGT_K,
		[BPF_JMP | BPF_JSGE | BPF_X] = &&JMP_JSGE_X,
		[BPF_JMP | BPF_JSGE | BPF_K] = &&JMP_JSGE_K,
		[BPF_JMP | BPF_JSET | BPF_X] = &&JMP_JSET_X,
		[BPF_JMP | BPF_JSET | BPF_K] = &&JMP_JSET_K,
		/* Program return */
		[BPF_JMP | BPF_EXIT] = &&JMP_EXIT,
		/* Store instructions */
		[BPF_STX | BPF_MEM | BPF_B] = &&STX_MEM_B,
		[BPF_STX | BPF_MEM | BPF_H] = &&STX_MEM_H,
		[BPF_STX | BPF_MEM | BPF_W] = &&STX_MEM_W,
		[BPF_STX | BPF_MEM | BPF_DW] = &&STX_MEM_DW,
		[BPF_STX | BPF_XADD | BPF_W] = &&STX_XADD_W,
		[BPF_STX | BPF_XADD | BPF_DW] = &&STX_XADD_DW,
		[BPF_ST | BPF_MEM | BPF_B] = &&ST_MEM_B,
		[BPF_ST | BPF_MEM | BPF_H] = &&ST_MEM_H,
		[BPF_ST | BPF_MEM | BPF_W] = &&ST_MEM_W,
		[BPF_ST | BPF_MEM | BPF_DW] = &&ST_MEM_DW,
		/* Load instructions */
		[BPF_LDX | BPF_MEM | BPF_B] = &&LDX_MEM_B,
		[BPF_LDX | BPF_MEM | BPF_H] = &&LDX_MEM_H,
		[BPF_LDX | BPF_MEM | BPF_W] = &&LDX_MEM_W,
		[BPF_LDX | BPF_MEM | BPF_DW] = &&LDX_MEM_DW,
		[BPF_LD | BPF_ABS | BPF_W] = &&LD_ABS_W,
		[BPF_LD | BPF_ABS | BPF_H] = &&LD_ABS_H,
		[BPF_LD | BPF_ABS | BPF_B] = &&LD_ABS_B,
		[BPF_LD | BPF_IND | BPF_W] = &&LD_IND_W,
		[BPF_LD | BPF_IND | BPF_H] = &&LD_IND_H,
		[BPF_LD | BPF_IND | BPF_B] = &&LD_IND_B,
	};
	void *ptr;
	int off;

#define CONT	 ({ insn++; goto select_insn; })
#define CONT_JMP ({ insn++; goto select_insn; })

	FP = (u64) (unsigned long) &stack[ARRAY_SIZE(stack)];
	ARG1 = (u64) (unsigned long) ctx;

	/* Register for user BPF programs need to be reset first. */
	regs[BPF_REG_A] = 0;
	regs[BPF_REG_X] = 0;

select_insn:
	goto *jumptable[insn->code];

	/* ALU */
#define ALU(OPCODE, OP)			\
	ALU64_##OPCODE##_X:		\
		A = A OP X;		\
		CONT;			\
	ALU_##OPCODE##_X:		\
		A = (u32) A OP (u32) X;	\
		CONT;			\
	ALU64_##OPCODE##_K:		\
		A = A OP K;		\
		CONT;			\
	ALU_##OPCODE##_K:		\
		A = (u32) A OP (u32) K;	\
		CONT;

	ALU(ADD,  +)
	ALU(SUB,  -)
	ALU(AND,  &)
	ALU(OR,   |)
	ALU(LSH, <<)
	ALU(RSH, >>)
	ALU(XOR,  ^)
	ALU(MUL,  *)
#undef ALU
	ALU_NEG:
		A = (u32) -A;
		CONT;
	ALU64_NEG:
		A = -A;
		CONT;
	ALU_MOV_X:
		A = (u32) X;
		CONT;
	ALU_MOV_K:
		A = (u32) K;
		CONT;
	ALU64_MOV_X:
		A = X;
		CONT;
	ALU64_MOV_K:
		A = K;
		CONT;
	ALU64_ARSH_X:
		(*(s64 *) &A) >>= X;
		CONT;
	ALU64_ARSH_K:
		(*(s64 *) &A) >>= K;
		CONT;
	ALU64_MOD_X:
		if (unlikely(X == 0))
			return 0;
		tmp = A;
		A = do_div(tmp, X);
		CONT;
	ALU_MOD_X:
		if (unlikely(X == 0))
			return 0;
		tmp = (u32) A;
		A = do_div(tmp, (u32) X);
		CONT;
	ALU64_MOD_K:
		tmp = A;
		A = do_div(tmp, K);
		CONT;
	ALU_MOD_K:
		tmp = (u32) A;
		A = do_div(tmp, (u32) K);
		CONT;
	ALU64_DIV_X:
		if (unlikely(X == 0))
			return 0;
		do_div(A, X);
		CONT;
	ALU_DIV_X:
		if (unlikely(X == 0))
			return 0;
		tmp = (u32) A;
		do_div(tmp, (u32) X);
		A = (u32) tmp;
		CONT;
	ALU64_DIV_K:
		do_div(A, K);
		CONT;
	ALU_DIV_K:
		tmp = (u32) A;
		do_div(tmp, (u32) K);
		A = (u32) tmp;
		CONT;
	ALU_END_TO_BE:
		switch (K) {
		case 16:
			A = (__force u16) cpu_to_be16(A);
			break;
		case 32:
			A = (__force u32) cpu_to_be32(A);
			break;
		case 64:
			A = (__force u64) cpu_to_be64(A);
			break;
		}
		CONT;
	ALU_END_TO_LE:
		switch (K) {
		case 16:
			A = (__force u16) cpu_to_le16(A);
			break;
		case 32:
			A = (__force u32) cpu_to_le32(A);
			break;
		case 64:
			A = (__force u64) cpu_to_le64(A);
			break;
		}
		CONT;

	/* CALL */
	JMP_CALL:
		/* Function call scratches BPF_R1-BPF_R5 registers,
		 * preserves BPF_R6-BPF_R9, and stores return value
		 * into BPF_R0.
		 */
		BPF_R0 = (__bpf_call_base + insn->imm)(BPF_R1, BPF_R2, BPF_R3,
						       BPF_R4, BPF_R5);
		CONT;

	/* JMP */
	JMP_JA:
		insn += insn->off;
		CONT;
	JMP_JEQ_X:
		if (A == X) {
			insn += insn->off;
			CONT_JMP;
		}
		CONT;
	JMP_JEQ_K:
		if (A == K) {
			insn += insn->off;
			CONT_JMP;
		}
		CONT;
	JMP_JNE_X:
		if (A != X) {
			insn += insn->off;
			CONT_JMP;
		}
		CONT;
	JMP_JNE_K:
		if (A != K) {
			insn += insn->off;
			CONT_JMP;
		}
		CONT;
	JMP_JGT_X:
		if (A > X) {
			insn += insn->off;
			CONT_JMP;
		}
		CONT;
	JMP_JGT_K:
		if (A > K) {
			insn += insn->off;
			CONT_JMP;
		}
		CONT;
	JMP_JGE_X:
		if (A >= X) {
			insn += insn->off;
			CONT_JMP;
		}
		CONT;
	JMP_JGE_K:
		if (A >= K) {
			insn += insn->off;
			CONT_JMP;
		}
		CONT;
	JMP_JSGT_X:
		if (((s64) A) > ((s64) X)) {
			insn += insn->off;
			CONT_JMP;
		}
		CONT;
	JMP_JSGT_K:
		if (((s64) A) > ((s64) K)) {
			insn += insn->off;
			CONT_JMP;
		}
		CONT;
	JMP_JSGE_X:
		if (((s64) A) >= ((s64) X)) {
			insn += insn->off;
			CONT_JMP;
		}
		CONT;
	JMP_JSGE_K:
		if (((s64) A) >= ((s64) K)) {
			insn += insn->off;
			CONT_JMP;
		}
		CONT;
	JMP_JSET_X:
		if (A & X) {
			insn += insn->off;
			CONT_JMP;
		}
		CONT;
	JMP_JSET_K:
		if (A & K) {
			insn += insn->off;
			CONT_JMP;
		}
		CONT;
	JMP_EXIT:
		return BPF_R0;

	/* STX and ST and LDX*/
#define LDST(SIZEOP, SIZE)					\
	STX_MEM_##SIZEOP:					\
		*(SIZE *)(unsigned long) (A + insn->off) = X;	\
		CONT;						\
	ST_MEM_##SIZEOP:					\
		*(SIZE *)(unsigned long) (A + insn->off) = K;	\
		CONT;						\
	LDX_MEM_##SIZEOP:					\
		A = *(SIZE *)(unsigned long) (X + insn->off);	\
		CONT;

	LDST(B,   u8)
	LDST(H,  u16)
	LDST(W,  u32)
	LDST(DW, u64)
#undef LDST
	STX_XADD_W: /* lock xadd *(u32 *)(A + insn->off) += X */
		atomic_add((u32) X, (atomic_t *)(unsigned long)
			   (A + insn->off));
		CONT;
	STX_XADD_DW: /* lock xadd *(u64 *)(A + insn->off) += X */
		atomic64_add((u64) X, (atomic64_t *)(unsigned long)
			     (A + insn->off));
		CONT;
	LD_ABS_W: /* BPF_R0 = ntohl(*(u32 *) (skb->data + K)) */
		off = K;
load_word:
		/* BPF_LD + BPD_ABS and BPF_LD + BPF_IND insns are
		 * only appearing in the programs where ctx ==
		 * skb. All programs keep 'ctx' in regs[BPF_REG_CTX]
		 * == BPF_R6, sk_convert_filter() saves it in BPF_R6,
		 * internal BPF verifier will check that BPF_R6 ==
		 * ctx.
		 *
		 * BPF_ABS and BPF_IND are wrappers of function calls,
		 * so they scratch BPF_R1-BPF_R5 registers, preserve
		 * BPF_R6-BPF_R9, and store return value into BPF_R0.
		 *
		 * Implicit input:
		 *   ctx
		 *
		 * Explicit input:
		 *   X == any register
		 *   K == 32-bit immediate
		 *
		 * Output:
		 *   BPF_R0 - 8/16/32-bit skb data converted to cpu endianness
		 */

		ptr = load_pointer((struct sk_buff *) ctx, off, 4, &tmp);
		if (likely(ptr != NULL)) {
			BPF_R0 = get_unaligned_be32(ptr);
			CONT;
		}

		return 0;
	LD_ABS_H: /* BPF_R0 = ntohs(*(u16 *) (skb->data + K)) */
		off = K;
load_half:
		ptr = load_pointer((struct sk_buff *) ctx, off, 2, &tmp);
		if (likely(ptr != NULL)) {
			BPF_R0 = get_unaligned_be16(ptr);
			CONT;
		}

		return 0;
	LD_ABS_B: /* BPF_R0 = *(u8 *) (ctx + K) */
		off = K;
load_byte:
		ptr = load_pointer((struct sk_buff *) ctx, off, 1, &tmp);
		if (likely(ptr != NULL)) {
			BPF_R0 = *(u8 *)ptr;
			CONT;
		}

		return 0;
	LD_IND_W: /* BPF_R0 = ntohl(*(u32 *) (skb->data + X + K)) */
		off = K + X;
		goto load_word;
	LD_IND_H: /* BPF_R0 = ntohs(*(u16 *) (skb->data + X + K)) */
		off = K + X;
		goto load_half;
	LD_IND_B: /* BPF_R0 = *(u8 *) (skb->data + X + K) */
		off = K + X;
		goto load_byte;

	default_label:
		/* If we ever reach this, we have a bug somewhere. */
		WARN_RATELIMIT(1, "unknown opcode %02x\n", insn->code);
		return 0;
}

/* Helper to find the offset of pkt_type in sk_buff structure. We want
 * to make sure its still a 3bit field starting at a byte boundary;
 * taken from arch/x86/net/bpf_jit_comp.c.
 */
#ifdef __BIG_ENDIAN_BITFIELD
#define PKT_TYPE_MAX	(7 << 5)
#else
#define PKT_TYPE_MAX	7
#endif
static unsigned int pkt_type_offset(void)
{
	struct sk_buff skb_probe = { .pkt_type = ~0, };
	u8 *ct = (u8 *) &skb_probe;
	unsigned int off;

	for (off = 0; off < sizeof(struct sk_buff); off++) {
		if (ct[off] == PKT_TYPE_MAX)
			return off;
	}

	pr_err_once("Please fix %s, as pkt_type couldn't be found!\n", __func__);
	return -1;
}

static u64 __skb_get_pay_offset(u64 ctx, u64 a, u64 x, u64 r4, u64 r5)
{
	return __skb_get_poff((struct sk_buff *)(unsigned long) ctx);
}

static u64 __skb_get_nlattr(u64 ctx, u64 a, u64 x, u64 r4, u64 r5)
{
	struct sk_buff *skb = (struct sk_buff *)(unsigned long) ctx;
	struct nlattr *nla;

	if (skb_is_nonlinear(skb))
		return 0;

	if (skb->len < sizeof(struct nlattr))
		return 0;

	if (a > skb->len - sizeof(struct nlattr))
		return 0;

	nla = nla_find((struct nlattr *) &skb->data[a], skb->len - a, x);
	if (nla)
		return (void *) nla - (void *) skb->data;

	return 0;
}

static u64 __skb_get_nlattr_nest(u64 ctx, u64 a, u64 x, u64 r4, u64 r5)
{
	struct sk_buff *skb = (struct sk_buff *)(unsigned long) ctx;
	struct nlattr *nla;

	if (skb_is_nonlinear(skb))
		return 0;

	if (skb->len < sizeof(struct nlattr))
		return 0;

	if (a > skb->len - sizeof(struct nlattr))
		return 0;

	nla = (struct nlattr *) &skb->data[a];
	if (nla->nla_len > skb->len - a)
		return 0;

	nla = nla_find_nested(nla, x);
	if (nla)
		return (void *) nla - (void *) skb->data;

	return 0;
}

static u64 __get_raw_cpu_id(u64 ctx, u64 a, u64 x, u64 r4, u64 r5)
{
	return raw_smp_processor_id();
}

/* note that this only generates 32-bit random numbers */
static u64 __get_random_u32(u64 ctx, u64 a, u64 x, u64 r4, u64 r5)
{
	return prandom_u32();
}

static bool convert_bpf_extensions(struct sock_filter *fp,
				   struct sock_filter_int **insnp)
{
	struct sock_filter_int *insn = *insnp;

	switch (fp->k) {
	case SKF_AD_OFF + SKF_AD_PROTOCOL:
		BUILD_BUG_ON(FIELD_SIZEOF(struct sk_buff, protocol) != 2);

		/* A = *(u16 *) (ctx + offsetof(protocol)) */
		*insn++ = BPF_LDX_MEM(BPF_H, BPF_REG_A, BPF_REG_CTX,
				      offsetof(struct sk_buff, protocol));
		/* A = ntohs(A) [emitting a nop or swap16] */
		*insn = BPF_ENDIAN(BPF_FROM_BE, BPF_REG_A, 16);
		break;

	case SKF_AD_OFF + SKF_AD_PKTTYPE:
		*insn = BPF_LDX_MEM(BPF_B, BPF_REG_A, BPF_REG_CTX,
				    pkt_type_offset());
		if (insn->off < 0)
			return false;
		insn++;
<<<<<<< HEAD
		*insn = BPF_ALU32_IMM(BPF_AND, BPF_REG_A, PKT_TYPE_MAX);
=======

		insn->code = BPF_ALU | BPF_AND | BPF_K;
		insn->a_reg = A_REG;
		insn->imm = PKT_TYPE_MAX;
#ifdef __BIG_ENDIAN_BITFIELD
		insn++;

		insn->code = BPF_ALU | BPF_RSH | BPF_K;
		insn->a_reg = A_REG;
		insn->imm = 5;
#endif
>>>>>>> 0dcceabb
		break;

	case SKF_AD_OFF + SKF_AD_IFINDEX:
	case SKF_AD_OFF + SKF_AD_HATYPE:
		BUILD_BUG_ON(FIELD_SIZEOF(struct net_device, ifindex) != 4);
		BUILD_BUG_ON(FIELD_SIZEOF(struct net_device, type) != 2);
		BUILD_BUG_ON(bytes_to_bpf_size(FIELD_SIZEOF(struct sk_buff, dev)) < 0);

		*insn++ = BPF_LDX_MEM(bytes_to_bpf_size(FIELD_SIZEOF(struct sk_buff, dev)),
				      BPF_REG_TMP, BPF_REG_CTX,
				      offsetof(struct sk_buff, dev));
		/* if (tmp != 0) goto pc + 1 */
		*insn++ = BPF_JMP_IMM(BPF_JNE, BPF_REG_TMP, 0, 1);
		*insn++ = BPF_EXIT_INSN();
		if (fp->k == SKF_AD_OFF + SKF_AD_IFINDEX)
			*insn = BPF_LDX_MEM(BPF_W, BPF_REG_A, BPF_REG_TMP,
					    offsetof(struct net_device, ifindex));
		else
			*insn = BPF_LDX_MEM(BPF_H, BPF_REG_A, BPF_REG_TMP,
					    offsetof(struct net_device, type));
		break;

	case SKF_AD_OFF + SKF_AD_MARK:
		BUILD_BUG_ON(FIELD_SIZEOF(struct sk_buff, mark) != 4);

		*insn = BPF_LDX_MEM(BPF_W, BPF_REG_A, BPF_REG_CTX,
				    offsetof(struct sk_buff, mark));
		break;

	case SKF_AD_OFF + SKF_AD_RXHASH:
		BUILD_BUG_ON(FIELD_SIZEOF(struct sk_buff, hash) != 4);

		*insn = BPF_LDX_MEM(BPF_W, BPF_REG_A, BPF_REG_CTX,
				    offsetof(struct sk_buff, hash));
		break;

	case SKF_AD_OFF + SKF_AD_QUEUE:
		BUILD_BUG_ON(FIELD_SIZEOF(struct sk_buff, queue_mapping) != 2);

		*insn = BPF_LDX_MEM(BPF_H, BPF_REG_A, BPF_REG_CTX,
				    offsetof(struct sk_buff, queue_mapping));
		break;

	case SKF_AD_OFF + SKF_AD_VLAN_TAG:
	case SKF_AD_OFF + SKF_AD_VLAN_TAG_PRESENT:
		BUILD_BUG_ON(FIELD_SIZEOF(struct sk_buff, vlan_tci) != 2);
		BUILD_BUG_ON(VLAN_TAG_PRESENT != 0x1000);

		/* A = *(u16 *) (ctx + offsetof(vlan_tci)) */
		*insn++ = BPF_LDX_MEM(BPF_H, BPF_REG_A, BPF_REG_CTX,
				      offsetof(struct sk_buff, vlan_tci));
		if (fp->k == SKF_AD_OFF + SKF_AD_VLAN_TAG) {
			*insn = BPF_ALU32_IMM(BPF_AND, BPF_REG_A,
					      ~VLAN_TAG_PRESENT);
		} else {
			/* A >>= 12 */
			*insn++ = BPF_ALU32_IMM(BPF_RSH, BPF_REG_A, 12);
			/* A &= 1 */
			*insn = BPF_ALU32_IMM(BPF_AND, BPF_REG_A, 1);
		}
		break;

	case SKF_AD_OFF + SKF_AD_PAY_OFFSET:
	case SKF_AD_OFF + SKF_AD_NLATTR:
	case SKF_AD_OFF + SKF_AD_NLATTR_NEST:
	case SKF_AD_OFF + SKF_AD_CPU:
	case SKF_AD_OFF + SKF_AD_RANDOM:
		/* arg1 = ctx */
		*insn++ = BPF_MOV64_REG(BPF_REG_ARG1, BPF_REG_CTX);
		/* arg2 = A */
		*insn++ = BPF_MOV64_REG(BPF_REG_ARG2, BPF_REG_A);
		/* arg3 = X */
		*insn++ = BPF_MOV64_REG(BPF_REG_ARG3, BPF_REG_X);
		/* Emit call(ctx, arg2=A, arg3=X) */
		switch (fp->k) {
		case SKF_AD_OFF + SKF_AD_PAY_OFFSET:
			*insn = BPF_EMIT_CALL(__skb_get_pay_offset);
			break;
		case SKF_AD_OFF + SKF_AD_NLATTR:
			*insn = BPF_EMIT_CALL(__skb_get_nlattr);
			break;
		case SKF_AD_OFF + SKF_AD_NLATTR_NEST:
			*insn = BPF_EMIT_CALL(__skb_get_nlattr_nest);
			break;
		case SKF_AD_OFF + SKF_AD_CPU:
			*insn = BPF_EMIT_CALL(__get_raw_cpu_id);
			break;
		case SKF_AD_OFF + SKF_AD_RANDOM:
			*insn = BPF_EMIT_CALL(__get_random_u32);
			break;
		}
		break;

	case SKF_AD_OFF + SKF_AD_ALU_XOR_X:
		/* A ^= X */
		*insn = BPF_ALU32_REG(BPF_XOR, BPF_REG_A, BPF_REG_X);
		break;

	default:
		/* This is just a dummy call to avoid letting the compiler
		 * evict __bpf_call_base() as an optimization. Placed here
		 * where no-one bothers.
		 */
		BUG_ON(__bpf_call_base(0, 0, 0, 0, 0) != 0);
		return false;
	}

	*insnp = insn;
	return true;
}

/**
 *	sk_convert_filter - convert filter program
 *	@prog: the user passed filter program
 *	@len: the length of the user passed filter program
 *	@new_prog: buffer where converted program will be stored
 *	@new_len: pointer to store length of converted program
 *
 * Remap 'sock_filter' style BPF instruction set to 'sock_filter_ext' style.
 * Conversion workflow:
 *
 * 1) First pass for calculating the new program length:
 *   sk_convert_filter(old_prog, old_len, NULL, &new_len)
 *
 * 2) 2nd pass to remap in two passes: 1st pass finds new
 *    jump offsets, 2nd pass remapping:
 *   new_prog = kmalloc(sizeof(struct sock_filter_int) * new_len);
 *   sk_convert_filter(old_prog, old_len, new_prog, &new_len);
 *
 * User BPF's register A is mapped to our BPF register 6, user BPF
 * register X is mapped to BPF register 7; frame pointer is always
 * register 10; Context 'void *ctx' is stored in register 1, that is,
 * for socket filters: ctx == 'struct sk_buff *', for seccomp:
 * ctx == 'struct seccomp_data *'.
 */
int sk_convert_filter(struct sock_filter *prog, int len,
		      struct sock_filter_int *new_prog, int *new_len)
{
	int new_flen = 0, pass = 0, target, i;
	struct sock_filter_int *new_insn;
	struct sock_filter *fp;
	int *addrs = NULL;
	u8 bpf_src;

	BUILD_BUG_ON(BPF_MEMWORDS * sizeof(u32) > MAX_BPF_STACK);
	BUILD_BUG_ON(BPF_REG_FP + 1 != MAX_BPF_REG);

	if (len <= 0 || len >= BPF_MAXINSNS)
		return -EINVAL;

	if (new_prog) {
		addrs = kzalloc(len * sizeof(*addrs), GFP_KERNEL);
		if (!addrs)
			return -ENOMEM;
	}

do_pass:
	new_insn = new_prog;
	fp = prog;

	if (new_insn)
		*new_insn = BPF_MOV64_REG(BPF_REG_CTX, BPF_REG_ARG1);
	new_insn++;

	for (i = 0; i < len; fp++, i++) {
		struct sock_filter_int tmp_insns[6] = { };
		struct sock_filter_int *insn = tmp_insns;

		if (addrs)
			addrs[i] = new_insn - new_prog;

		switch (fp->code) {
		/* All arithmetic insns and skb loads map as-is. */
		case BPF_ALU | BPF_ADD | BPF_X:
		case BPF_ALU | BPF_ADD | BPF_K:
		case BPF_ALU | BPF_SUB | BPF_X:
		case BPF_ALU | BPF_SUB | BPF_K:
		case BPF_ALU | BPF_AND | BPF_X:
		case BPF_ALU | BPF_AND | BPF_K:
		case BPF_ALU | BPF_OR | BPF_X:
		case BPF_ALU | BPF_OR | BPF_K:
		case BPF_ALU | BPF_LSH | BPF_X:
		case BPF_ALU | BPF_LSH | BPF_K:
		case BPF_ALU | BPF_RSH | BPF_X:
		case BPF_ALU | BPF_RSH | BPF_K:
		case BPF_ALU | BPF_XOR | BPF_X:
		case BPF_ALU | BPF_XOR | BPF_K:
		case BPF_ALU | BPF_MUL | BPF_X:
		case BPF_ALU | BPF_MUL | BPF_K:
		case BPF_ALU | BPF_DIV | BPF_X:
		case BPF_ALU | BPF_DIV | BPF_K:
		case BPF_ALU | BPF_MOD | BPF_X:
		case BPF_ALU | BPF_MOD | BPF_K:
		case BPF_ALU | BPF_NEG:
		case BPF_LD | BPF_ABS | BPF_W:
		case BPF_LD | BPF_ABS | BPF_H:
		case BPF_LD | BPF_ABS | BPF_B:
		case BPF_LD | BPF_IND | BPF_W:
		case BPF_LD | BPF_IND | BPF_H:
		case BPF_LD | BPF_IND | BPF_B:
			/* Check for overloaded BPF extension and
			 * directly convert it if found, otherwise
			 * just move on with mapping.
			 */
			if (BPF_CLASS(fp->code) == BPF_LD &&
			    BPF_MODE(fp->code) == BPF_ABS &&
			    convert_bpf_extensions(fp, &insn))
				break;

			*insn = BPF_RAW_INSN(fp->code, BPF_REG_A, BPF_REG_X, 0, fp->k);
			break;

		/* Jump transformation cannot use BPF block macros
		 * everywhere as offset calculation and target updates
		 * require a bit more work than the rest, i.e. jump
		 * opcodes map as-is, but offsets need adjustment.
		 */

#define BPF_EMIT_JMP							\
	do {								\
		if (target >= len || target < 0)			\
			goto err;					\
		insn->off = addrs ? addrs[target] - addrs[i] - 1 : 0;	\
		/* Adjust pc relative offset for 2nd or 3rd insn. */	\
		insn->off -= insn - tmp_insns;				\
	} while (0)

		case BPF_JMP | BPF_JA:
			target = i + fp->k + 1;
			insn->code = fp->code;
			BPF_EMIT_JMP;
			break;

		case BPF_JMP | BPF_JEQ | BPF_K:
		case BPF_JMP | BPF_JEQ | BPF_X:
		case BPF_JMP | BPF_JSET | BPF_K:
		case BPF_JMP | BPF_JSET | BPF_X:
		case BPF_JMP | BPF_JGT | BPF_K:
		case BPF_JMP | BPF_JGT | BPF_X:
		case BPF_JMP | BPF_JGE | BPF_K:
		case BPF_JMP | BPF_JGE | BPF_X:
			if (BPF_SRC(fp->code) == BPF_K && (int) fp->k < 0) {
				/* BPF immediates are signed, zero extend
				 * immediate into tmp register and use it
				 * in compare insn.
				 */
				*insn++ = BPF_MOV32_IMM(BPF_REG_TMP, fp->k);

				insn->a_reg = BPF_REG_A;
				insn->x_reg = BPF_REG_TMP;
				bpf_src = BPF_X;
			} else {
				insn->a_reg = BPF_REG_A;
				insn->x_reg = BPF_REG_X;
				insn->imm = fp->k;
				bpf_src = BPF_SRC(fp->code);
			}

			/* Common case where 'jump_false' is next insn. */
			if (fp->jf == 0) {
				insn->code = BPF_JMP | BPF_OP(fp->code) | bpf_src;
				target = i + fp->jt + 1;
				BPF_EMIT_JMP;
				break;
			}

			/* Convert JEQ into JNE when 'jump_true' is next insn. */
			if (fp->jt == 0 && BPF_OP(fp->code) == BPF_JEQ) {
				insn->code = BPF_JMP | BPF_JNE | bpf_src;
				target = i + fp->jf + 1;
				BPF_EMIT_JMP;
				break;
			}

			/* Other jumps are mapped into two insns: Jxx and JA. */
			target = i + fp->jt + 1;
			insn->code = BPF_JMP | BPF_OP(fp->code) | bpf_src;
			BPF_EMIT_JMP;
			insn++;

			insn->code = BPF_JMP | BPF_JA;
			target = i + fp->jf + 1;
			BPF_EMIT_JMP;
			break;

		/* ldxb 4 * ([14] & 0xf) is remaped into 6 insns. */
		case BPF_LDX | BPF_MSH | BPF_B:
			/* tmp = A */
			*insn++ = BPF_MOV64_REG(BPF_REG_TMP, BPF_REG_A);
			/* A = BPF_R0 = *(u8 *) (skb->data + K) */
			*insn++ = BPF_LD_ABS(BPF_B, fp->k);
			/* A &= 0xf */
			*insn++ = BPF_ALU32_IMM(BPF_AND, BPF_REG_A, 0xf);
			/* A <<= 2 */
			*insn++ = BPF_ALU32_IMM(BPF_LSH, BPF_REG_A, 2);
			/* X = A */
			*insn++ = BPF_MOV64_REG(BPF_REG_X, BPF_REG_A);
			/* A = tmp */
			*insn = BPF_MOV64_REG(BPF_REG_A, BPF_REG_TMP);
			break;

		/* RET_K, RET_A are remaped into 2 insns. */
		case BPF_RET | BPF_A:
		case BPF_RET | BPF_K:
			*insn++ = BPF_MOV32_RAW(BPF_RVAL(fp->code) == BPF_K ?
						BPF_K : BPF_X, BPF_REG_0,
						BPF_REG_A, fp->k);
			*insn = BPF_EXIT_INSN();
			break;

		/* Store to stack. */
		case BPF_ST:
		case BPF_STX:
			*insn = BPF_STX_MEM(BPF_W, BPF_REG_FP, BPF_CLASS(fp->code) ==
					    BPF_ST ? BPF_REG_A : BPF_REG_X,
					    -(BPF_MEMWORDS - fp->k) * 4);
			break;

		/* Load from stack. */
		case BPF_LD | BPF_MEM:
		case BPF_LDX | BPF_MEM:
			*insn = BPF_LDX_MEM(BPF_W, BPF_CLASS(fp->code) == BPF_LD  ?
					    BPF_REG_A : BPF_REG_X, BPF_REG_FP,
					    -(BPF_MEMWORDS - fp->k) * 4);
			break;

		/* A = K or X = K */
		case BPF_LD | BPF_IMM:
		case BPF_LDX | BPF_IMM:
			*insn = BPF_MOV32_IMM(BPF_CLASS(fp->code) == BPF_LD ?
					      BPF_REG_A : BPF_REG_X, fp->k);
			break;

		/* X = A */
		case BPF_MISC | BPF_TAX:
			*insn = BPF_MOV64_REG(BPF_REG_X, BPF_REG_A);
			break;

		/* A = X */
		case BPF_MISC | BPF_TXA:
			*insn = BPF_MOV64_REG(BPF_REG_A, BPF_REG_X);
			break;

		/* A = skb->len or X = skb->len */
		case BPF_LD | BPF_W | BPF_LEN:
		case BPF_LDX | BPF_W | BPF_LEN:
			*insn = BPF_LDX_MEM(BPF_W, BPF_CLASS(fp->code) == BPF_LD ?
					    BPF_REG_A : BPF_REG_X, BPF_REG_CTX,
					    offsetof(struct sk_buff, len));
			break;

		/* Access seccomp_data fields. */
		case BPF_LDX | BPF_ABS | BPF_W:
			/* A = *(u32 *) (ctx + K) */
			*insn = BPF_LDX_MEM(BPF_W, BPF_REG_A, BPF_REG_CTX, fp->k);
			break;

		/* Unkown instruction. */
		default:
			goto err;
		}

		insn++;
		if (new_prog)
			memcpy(new_insn, tmp_insns,
			       sizeof(*insn) * (insn - tmp_insns));
		new_insn += insn - tmp_insns;
	}

	if (!new_prog) {
		/* Only calculating new length. */
		*new_len = new_insn - new_prog;
		return 0;
	}

	pass++;
	if (new_flen != new_insn - new_prog) {
		new_flen = new_insn - new_prog;
		if (pass > 2)
			goto err;
		goto do_pass;
	}

	kfree(addrs);
	BUG_ON(*new_len != new_flen);
	return 0;
err:
	kfree(addrs);
	return -EINVAL;
}

/* Security:
 *
 * A BPF program is able to use 16 cells of memory to store intermediate
 * values (check u32 mem[BPF_MEMWORDS] in sk_run_filter()).
 *
 * As we dont want to clear mem[] array for each packet going through
 * sk_run_filter(), we check that filter loaded by user never try to read
 * a cell if not previously written, and we check all branches to be sure
 * a malicious user doesn't try to abuse us.
 */
static int check_load_and_stores(struct sock_filter *filter, int flen)
{
	u16 *masks, memvalid = 0; /* One bit per cell, 16 cells */
	int pc, ret = 0;

	BUILD_BUG_ON(BPF_MEMWORDS > 16);

	masks = kmalloc(flen * sizeof(*masks), GFP_KERNEL);
	if (!masks)
		return -ENOMEM;

	memset(masks, 0xff, flen * sizeof(*masks));

	for (pc = 0; pc < flen; pc++) {
		memvalid &= masks[pc];

		switch (filter[pc].code) {
		case BPF_ST:
		case BPF_STX:
			memvalid |= (1 << filter[pc].k);
			break;
		case BPF_LD | BPF_MEM:
		case BPF_LDX | BPF_MEM:
			if (!(memvalid & (1 << filter[pc].k))) {
				ret = -EINVAL;
				goto error;
			}
			break;
		case BPF_JMP | BPF_JA:
			/* A jump must set masks on target */
			masks[pc + 1 + filter[pc].k] &= memvalid;
			memvalid = ~0;
			break;
		case BPF_JMP | BPF_JEQ | BPF_K:
		case BPF_JMP | BPF_JEQ | BPF_X:
		case BPF_JMP | BPF_JGE | BPF_K:
		case BPF_JMP | BPF_JGE | BPF_X:
		case BPF_JMP | BPF_JGT | BPF_K:
		case BPF_JMP | BPF_JGT | BPF_X:
		case BPF_JMP | BPF_JSET | BPF_K:
		case BPF_JMP | BPF_JSET | BPF_X:
			/* A jump must set masks on targets */
			masks[pc + 1 + filter[pc].jt] &= memvalid;
			masks[pc + 1 + filter[pc].jf] &= memvalid;
			memvalid = ~0;
			break;
		}
	}
error:
	kfree(masks);
	return ret;
}

static bool chk_code_allowed(u16 code_to_probe)
{
	static const bool codes[] = {
		/* 32 bit ALU operations */
		[BPF_ALU | BPF_ADD | BPF_K] = true,
		[BPF_ALU | BPF_ADD | BPF_X] = true,
		[BPF_ALU | BPF_SUB | BPF_K] = true,
		[BPF_ALU | BPF_SUB | BPF_X] = true,
		[BPF_ALU | BPF_MUL | BPF_K] = true,
		[BPF_ALU | BPF_MUL | BPF_X] = true,
		[BPF_ALU | BPF_DIV | BPF_K] = true,
		[BPF_ALU | BPF_DIV | BPF_X] = true,
		[BPF_ALU | BPF_MOD | BPF_K] = true,
		[BPF_ALU | BPF_MOD | BPF_X] = true,
		[BPF_ALU | BPF_AND | BPF_K] = true,
		[BPF_ALU | BPF_AND | BPF_X] = true,
		[BPF_ALU | BPF_OR | BPF_K] = true,
		[BPF_ALU | BPF_OR | BPF_X] = true,
		[BPF_ALU | BPF_XOR | BPF_K] = true,
		[BPF_ALU | BPF_XOR | BPF_X] = true,
		[BPF_ALU | BPF_LSH | BPF_K] = true,
		[BPF_ALU | BPF_LSH | BPF_X] = true,
		[BPF_ALU | BPF_RSH | BPF_K] = true,
		[BPF_ALU | BPF_RSH | BPF_X] = true,
		[BPF_ALU | BPF_NEG] = true,
		/* Load instructions */
		[BPF_LD | BPF_W | BPF_ABS] = true,
		[BPF_LD | BPF_H | BPF_ABS] = true,
		[BPF_LD | BPF_B | BPF_ABS] = true,
		[BPF_LD | BPF_W | BPF_LEN] = true,
		[BPF_LD | BPF_W | BPF_IND] = true,
		[BPF_LD | BPF_H | BPF_IND] = true,
		[BPF_LD | BPF_B | BPF_IND] = true,
		[BPF_LD | BPF_IMM] = true,
		[BPF_LD | BPF_MEM] = true,
		[BPF_LDX | BPF_W | BPF_LEN] = true,
		[BPF_LDX | BPF_B | BPF_MSH] = true,
		[BPF_LDX | BPF_IMM] = true,
		[BPF_LDX | BPF_MEM] = true,
		/* Store instructions */
		[BPF_ST] = true,
		[BPF_STX] = true,
		/* Misc instructions */
		[BPF_MISC | BPF_TAX] = true,
		[BPF_MISC | BPF_TXA] = true,
		/* Return instructions */
		[BPF_RET | BPF_K] = true,
		[BPF_RET | BPF_A] = true,
		/* Jump instructions */
		[BPF_JMP | BPF_JA] = true,
		[BPF_JMP | BPF_JEQ | BPF_K] = true,
		[BPF_JMP | BPF_JEQ | BPF_X] = true,
		[BPF_JMP | BPF_JGE | BPF_K] = true,
		[BPF_JMP | BPF_JGE | BPF_X] = true,
		[BPF_JMP | BPF_JGT | BPF_K] = true,
		[BPF_JMP | BPF_JGT | BPF_X] = true,
		[BPF_JMP | BPF_JSET | BPF_K] = true,
		[BPF_JMP | BPF_JSET | BPF_X] = true,
	};

	if (code_to_probe >= ARRAY_SIZE(codes))
		return false;

	return codes[code_to_probe];
}

/**
 *	sk_chk_filter - verify socket filter code
 *	@filter: filter to verify
 *	@flen: length of filter
 *
 * Check the user's filter code. If we let some ugly
 * filter code slip through kaboom! The filter must contain
 * no references or jumps that are out of range, no illegal
 * instructions, and must end with a RET instruction.
 *
 * All jumps are forward as they are not signed.
 *
 * Returns 0 if the rule set is legal or -EINVAL if not.
 */
int sk_chk_filter(struct sock_filter *filter, unsigned int flen)
{
	bool anc_found;
	int pc;

	if (flen == 0 || flen > BPF_MAXINSNS)
		return -EINVAL;

	/* Check the filter code now */
	for (pc = 0; pc < flen; pc++) {
		struct sock_filter *ftest = &filter[pc];

		/* May we actually operate on this code? */
		if (!chk_code_allowed(ftest->code))
			return -EINVAL;

		/* Some instructions need special checks */
		switch (ftest->code) {
		case BPF_ALU | BPF_DIV | BPF_K:
		case BPF_ALU | BPF_MOD | BPF_K:
			/* Check for division by zero */
			if (ftest->k == 0)
				return -EINVAL;
			break;
		case BPF_LD | BPF_MEM:
		case BPF_LDX | BPF_MEM:
		case BPF_ST:
		case BPF_STX:
			/* Check for invalid memory addresses */
			if (ftest->k >= BPF_MEMWORDS)
				return -EINVAL;
			break;
		case BPF_JMP | BPF_JA:
			/* Note, the large ftest->k might cause loops.
			 * Compare this with conditional jumps below,
			 * where offsets are limited. --ANK (981016)
			 */
			if (ftest->k >= (unsigned int)(flen - pc - 1))
				return -EINVAL;
			break;
		case BPF_JMP | BPF_JEQ | BPF_K:
		case BPF_JMP | BPF_JEQ | BPF_X:
		case BPF_JMP | BPF_JGE | BPF_K:
		case BPF_JMP | BPF_JGE | BPF_X:
		case BPF_JMP | BPF_JGT | BPF_K:
		case BPF_JMP | BPF_JGT | BPF_X:
		case BPF_JMP | BPF_JSET | BPF_K:
		case BPF_JMP | BPF_JSET | BPF_X:
			/* Both conditionals must be safe */
			if (pc + ftest->jt + 1 >= flen ||
			    pc + ftest->jf + 1 >= flen)
				return -EINVAL;
			break;
		case BPF_LD | BPF_W | BPF_ABS:
		case BPF_LD | BPF_H | BPF_ABS:
		case BPF_LD | BPF_B | BPF_ABS:
			anc_found = false;
			if (bpf_anc_helper(ftest) & BPF_ANC)
				anc_found = true;
			/* Ancillary operation unknown or unsupported */
			if (anc_found == false && ftest->k >= SKF_AD_OFF)
				return -EINVAL;
		}
	}

	/* Last instruction must be a RET code */
	switch (filter[flen - 1].code) {
	case BPF_RET | BPF_K:
	case BPF_RET | BPF_A:
		return check_load_and_stores(filter, flen);
	}

	return -EINVAL;
}
EXPORT_SYMBOL(sk_chk_filter);

static int sk_store_orig_filter(struct sk_filter *fp,
				const struct sock_fprog *fprog)
{
	unsigned int fsize = sk_filter_proglen(fprog);
	struct sock_fprog_kern *fkprog;

	fp->orig_prog = kmalloc(sizeof(*fkprog), GFP_KERNEL);
	if (!fp->orig_prog)
		return -ENOMEM;

	fkprog = fp->orig_prog;
	fkprog->len = fprog->len;
	fkprog->filter = kmemdup(fp->insns, fsize, GFP_KERNEL);
	if (!fkprog->filter) {
		kfree(fp->orig_prog);
		return -ENOMEM;
	}

	return 0;
}

static void sk_release_orig_filter(struct sk_filter *fp)
{
	struct sock_fprog_kern *fprog = fp->orig_prog;

	if (fprog) {
		kfree(fprog->filter);
		kfree(fprog);
	}
}

/**
 * 	sk_filter_release_rcu - Release a socket filter by rcu_head
 *	@rcu: rcu_head that contains the sk_filter to free
 */
static void sk_filter_release_rcu(struct rcu_head *rcu)
{
	struct sk_filter *fp = container_of(rcu, struct sk_filter, rcu);

	sk_release_orig_filter(fp);
	sk_filter_free(fp);
}

/**
 *	sk_filter_release - release a socket filter
 *	@fp: filter to remove
 *
 *	Remove a filter from a socket and release its resources.
 */
static void sk_filter_release(struct sk_filter *fp)
{
	if (atomic_dec_and_test(&fp->refcnt))
		call_rcu(&fp->rcu, sk_filter_release_rcu);
}

void sk_filter_uncharge(struct sock *sk, struct sk_filter *fp)
{
	atomic_sub(sk_filter_size(fp->len), &sk->sk_omem_alloc);
	sk_filter_release(fp);
}

void sk_filter_charge(struct sock *sk, struct sk_filter *fp)
{
	atomic_inc(&fp->refcnt);
	atomic_add(sk_filter_size(fp->len), &sk->sk_omem_alloc);
}

static struct sk_filter *__sk_migrate_realloc(struct sk_filter *fp,
					      struct sock *sk,
					      unsigned int len)
{
	struct sk_filter *fp_new;

	if (sk == NULL)
		return krealloc(fp, len, GFP_KERNEL);

	fp_new = sock_kmalloc(sk, len, GFP_KERNEL);
	if (fp_new) {
		*fp_new = *fp;
		/* As we're kepping orig_prog in fp_new along,
		 * we need to make sure we're not evicting it
		 * from the old fp.
		 */
		fp->orig_prog = NULL;
		sk_filter_uncharge(sk, fp);
	}

	return fp_new;
}

static struct sk_filter *__sk_migrate_filter(struct sk_filter *fp,
					     struct sock *sk)
{
	struct sock_filter *old_prog;
	struct sk_filter *old_fp;
	int err, new_len, old_len = fp->len;

	/* We are free to overwrite insns et al right here as it
	 * won't be used at this point in time anymore internally
	 * after the migration to the internal BPF instruction
	 * representation.
	 */
	BUILD_BUG_ON(sizeof(struct sock_filter) !=
		     sizeof(struct sock_filter_int));

	/* Conversion cannot happen on overlapping memory areas,
	 * so we need to keep the user BPF around until the 2nd
	 * pass. At this time, the user BPF is stored in fp->insns.
	 */
	old_prog = kmemdup(fp->insns, old_len * sizeof(struct sock_filter),
			   GFP_KERNEL);
	if (!old_prog) {
		err = -ENOMEM;
		goto out_err;
	}

	/* 1st pass: calculate the new program length. */
	err = sk_convert_filter(old_prog, old_len, NULL, &new_len);
	if (err)
		goto out_err_free;

	/* Expand fp for appending the new filter representation. */
	old_fp = fp;
	fp = __sk_migrate_realloc(old_fp, sk, sk_filter_size(new_len));
	if (!fp) {
		/* The old_fp is still around in case we couldn't
		 * allocate new memory, so uncharge on that one.
		 */
		fp = old_fp;
		err = -ENOMEM;
		goto out_err_free;
	}

	fp->len = new_len;

	/* 2nd pass: remap sock_filter insns into sock_filter_int insns. */
	err = sk_convert_filter(old_prog, old_len, fp->insnsi, &new_len);
	if (err)
		/* 2nd sk_convert_filter() can fail only if it fails
		 * to allocate memory, remapping must succeed. Note,
		 * that at this time old_fp has already been released
		 * by __sk_migrate_realloc().
		 */
		goto out_err_free;

	sk_filter_select_runtime(fp);

	kfree(old_prog);
	return fp;

out_err_free:
	kfree(old_prog);
out_err:
	/* Rollback filter setup. */
	if (sk != NULL)
		sk_filter_uncharge(sk, fp);
	else
		kfree(fp);
	return ERR_PTR(err);
}

void __weak bpf_int_jit_compile(struct sk_filter *prog)
{
}

/**
 *	sk_filter_select_runtime - select execution runtime for BPF program
 *	@fp: sk_filter populated with internal BPF program
 *
 * try to JIT internal BPF program, if JIT is not available select interpreter
 * BPF program will be executed via SK_RUN_FILTER() macro
 */
void sk_filter_select_runtime(struct sk_filter *fp)
{
	fp->bpf_func = (void *) __sk_run_filter;

	/* Probe if internal BPF can be JITed */
	bpf_int_jit_compile(fp);
}
EXPORT_SYMBOL_GPL(sk_filter_select_runtime);

/* free internal BPF program */
void sk_filter_free(struct sk_filter *fp)
{
	bpf_jit_free(fp);
}
EXPORT_SYMBOL_GPL(sk_filter_free);

static struct sk_filter *__sk_prepare_filter(struct sk_filter *fp,
					     struct sock *sk)
{
	int err;

	fp->bpf_func = NULL;
	fp->jited = 0;

	err = sk_chk_filter(fp->insns, fp->len);
	if (err) {
		if (sk != NULL)
			sk_filter_uncharge(sk, fp);
		else
			kfree(fp);
		return ERR_PTR(err);
	}

	/* Probe if we can JIT compile the filter and if so, do
	 * the compilation of the filter.
	 */
	bpf_jit_compile(fp);

	/* JIT compiler couldn't process this filter, so do the
	 * internal BPF translation for the optimized interpreter.
	 */
	if (!fp->jited)
		fp = __sk_migrate_filter(fp, sk);

	return fp;
}

/**
 *	sk_unattached_filter_create - create an unattached filter
 *	@fprog: the filter program
 *	@pfp: the unattached filter that is created
 *
 * Create a filter independent of any socket. We first run some
 * sanity checks on it to make sure it does not explode on us later.
 * If an error occurs or there is insufficient memory for the filter
 * a negative errno code is returned. On success the return is zero.
 */
int sk_unattached_filter_create(struct sk_filter **pfp,
				struct sock_fprog_kern *fprog)
{
	unsigned int fsize = sk_filter_proglen(fprog);
	struct sk_filter *fp;

	/* Make sure new filter is there and in the right amounts. */
	if (fprog->filter == NULL)
		return -EINVAL;

	fp = kmalloc(sk_filter_size(fprog->len), GFP_KERNEL);
	if (!fp)
		return -ENOMEM;

	memcpy(fp->insns, fprog->filter, fsize);

	atomic_set(&fp->refcnt, 1);
	fp->len = fprog->len;
	/* Since unattached filters are not copied back to user
	 * space through sk_get_filter(), we do not need to hold
	 * a copy here, and can spare us the work.
	 */
	fp->orig_prog = NULL;

	/* __sk_prepare_filter() already takes care of uncharging
	 * memory in case something goes wrong.
	 */
	fp = __sk_prepare_filter(fp, NULL);
	if (IS_ERR(fp))
		return PTR_ERR(fp);

	*pfp = fp;
	return 0;
}
EXPORT_SYMBOL_GPL(sk_unattached_filter_create);

void sk_unattached_filter_destroy(struct sk_filter *fp)
{
	sk_filter_release(fp);
}
EXPORT_SYMBOL_GPL(sk_unattached_filter_destroy);

/**
 *	sk_attach_filter - attach a socket filter
 *	@fprog: the filter program
 *	@sk: the socket to use
 *
 * Attach the user's filter code. We first run some sanity checks on
 * it to make sure it does not explode on us later. If an error
 * occurs or there is insufficient memory for the filter a negative
 * errno code is returned. On success the return is zero.
 */
int sk_attach_filter(struct sock_fprog *fprog, struct sock *sk)
{
	struct sk_filter *fp, *old_fp;
	unsigned int fsize = sk_filter_proglen(fprog);
	unsigned int sk_fsize = sk_filter_size(fprog->len);
	int err;

	if (sock_flag(sk, SOCK_FILTER_LOCKED))
		return -EPERM;

	/* Make sure new filter is there and in the right amounts. */
	if (fprog->filter == NULL)
		return -EINVAL;

	fp = sock_kmalloc(sk, sk_fsize, GFP_KERNEL);
	if (!fp)
		return -ENOMEM;

	if (copy_from_user(fp->insns, fprog->filter, fsize)) {
		sock_kfree_s(sk, fp, sk_fsize);
		return -EFAULT;
	}

	atomic_set(&fp->refcnt, 1);
	fp->len = fprog->len;

	err = sk_store_orig_filter(fp, fprog);
	if (err) {
		sk_filter_uncharge(sk, fp);
		return -ENOMEM;
	}

	/* __sk_prepare_filter() already takes care of uncharging
	 * memory in case something goes wrong.
	 */
	fp = __sk_prepare_filter(fp, sk);
	if (IS_ERR(fp))
		return PTR_ERR(fp);

	old_fp = rcu_dereference_protected(sk->sk_filter,
					   sock_owned_by_user(sk));
	rcu_assign_pointer(sk->sk_filter, fp);

	if (old_fp)
		sk_filter_uncharge(sk, old_fp);

	return 0;
}
EXPORT_SYMBOL_GPL(sk_attach_filter);

int sk_detach_filter(struct sock *sk)
{
	int ret = -ENOENT;
	struct sk_filter *filter;

	if (sock_flag(sk, SOCK_FILTER_LOCKED))
		return -EPERM;

	filter = rcu_dereference_protected(sk->sk_filter,
					   sock_owned_by_user(sk));
	if (filter) {
		RCU_INIT_POINTER(sk->sk_filter, NULL);
		sk_filter_uncharge(sk, filter);
		ret = 0;
	}

	return ret;
}
EXPORT_SYMBOL_GPL(sk_detach_filter);

int sk_get_filter(struct sock *sk, struct sock_filter __user *ubuf,
		  unsigned int len)
{
	struct sock_fprog_kern *fprog;
	struct sk_filter *filter;
	int ret = 0;

	lock_sock(sk);
	filter = rcu_dereference_protected(sk->sk_filter,
					   sock_owned_by_user(sk));
	if (!filter)
		goto out;

	/* We're copying the filter that has been originally attached,
	 * so no conversion/decode needed anymore.
	 */
	fprog = filter->orig_prog;

	ret = fprog->len;
	if (!len)
		/* User space only enquires number of filter blocks. */
		goto out;

	ret = -EINVAL;
	if (len < fprog->len)
		goto out;

	ret = -EFAULT;
	if (copy_to_user(ubuf, fprog->filter, sk_filter_proglen(fprog)))
		goto out;

	/* Instead of bytes, the API requests to return the number
	 * of filter blocks.
	 */
	ret = fprog->len;
out:
	release_sock(sk);
	return ret;
}<|MERGE_RESOLUTION|>--- conflicted
+++ resolved
@@ -688,21 +688,11 @@
 		if (insn->off < 0)
 			return false;
 		insn++;
-<<<<<<< HEAD
 		*insn = BPF_ALU32_IMM(BPF_AND, BPF_REG_A, PKT_TYPE_MAX);
-=======
-
-		insn->code = BPF_ALU | BPF_AND | BPF_K;
-		insn->a_reg = A_REG;
-		insn->imm = PKT_TYPE_MAX;
 #ifdef __BIG_ENDIAN_BITFIELD
 		insn++;
-
-		insn->code = BPF_ALU | BPF_RSH | BPF_K;
-		insn->a_reg = A_REG;
-		insn->imm = 5;
+                *insn = BPF_ALU32_IMM(BPF_RSH, BPF_REG_A, 5);
 #endif
->>>>>>> 0dcceabb
 		break;
 
 	case SKF_AD_OFF + SKF_AD_IFINDEX:
