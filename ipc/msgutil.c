--- conflicted
+++ resolved
@@ -124,14 +124,7 @@
 	if (src->m_ts > dst->m_ts)
 		return ERR_PTR(-EINVAL);
 
-<<<<<<< HEAD
-	alen = len;
-	if (alen > DATALEN_MSG)
-		alen = DATALEN_MSG;
-
-=======
 	alen = min(len, DATALEN_MSG);
->>>>>>> e4aa937e
 	memcpy(dst + 1, src + 1, alen);
 
 	for (dst_pseg = dst->next, src_pseg = src->next;
